--- conflicted
+++ resolved
@@ -22,11 +22,7 @@
    },
    "outputs": [],
    "source": [
-<<<<<<< HEAD
-    "%pipnstall optimum[graphcore] seqeval"
-=======
-    "!pip install optimum[graphcore] seqeval"
->>>>>>> a58c2b0f
+    "%pip install optimum[graphcore] seqeval"
    ]
   },
   {
