--- conflicted
+++ resolved
@@ -331,19 +331,11 @@
 class OnDeviceGenerationModel(torch.nn.Module):
     """
     A wrapper around a user generation model that effectively runs the entire generation loop
-<<<<<<< HEAD
-    on the device without returning to the host after each generated token. Instead, each generated token is stored
-    in a `torch` buffer, and is appended to the input at the next time step.
-    Suppose the input tensor is of shape [B, C]; B = batch size, C = context length. To generate up to
-    a maximum sequence length of S, device iterations should be set to <= S - C.  Further, this is only compatible
-    with `poptorch.ShardedExecution`.
-=======
     on device without returning to host after each generated token. Instead, each generated token is stored
     in a torch buffer, and appended to the input at the next time step.
     Suppose the input tensor is of shape [B, C]; B = batch size, C = context length. C is currently
     restricted to C=1. To generate up to a max sequence length of S, device iterations should be set to <= S - C.
     Further, this is only compatible with poptorch.ShardedExecution.
->>>>>>> 89b90a7b
     """
 
     def __init__(
