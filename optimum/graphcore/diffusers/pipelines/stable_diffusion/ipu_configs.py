from optimum.utils import logging

from ....training_args import ALLOWED_N_IPU


logger = logging.get_logger(__name__)


INFERENCE_ENGINES_TO_MODEL_NAMES = {
    "stable-diffusion-v1": "CompVis/stable-diffusion-v1-4",  # this is a guess
    "stable-diffusion-v1-5": "runwayml/stable-diffusion-v1-5",
    "stable-diffusion-512-v2-0": "stabilityai/stable-diffusion-2-base",
    "stable-diffusion-768-v2-0": "stabilityai/stable-diffusion-2",
    "stable-diffusion-512-v2-1": "stabilityai/stable-diffusion-2-1-base",
    "stable-diffusion-768-v2-1": "stabilityai/stable-diffusion-2-1",
    "stable-inpainting-v1-0": "runwayml/stable-diffusion-inpainting",
    "stable-inpainting-512-v2-0": "stabilityai/stable-diffusion-2-inpainting",
}


STABLE_DIFFUSION_V1_512_IPU_CONFIG = {
    "text_encoder": {
        "ipus_per_replica": 1,
        "matmul_proportion": 0.6,
    },
    "unet": {
        "ipus_per_replica": 4,
        "matmul_proportion": [0.6, 0.6, 0.1, 0.3],
        "attn_matrix_target_mem_mb": 100,
    },
    "vae": {"ipus_per_replica": 2, "matmul_proportion": 0.3},
    "safety_checker": {"ipus_per_replica": 1, "matmul_proportion": 0.6},
}


STABLE_DIFFUSION_V2_512_IPU_CONFIG = {
    "text_encoder": {
        "ipus_per_replica": 1,
        "matmul_proportion": 0.6,
    },
    "unet": {
        "ipus_per_replica": 4,
        "matmul_proportion": [0.6, 0.6, 0.1, 0.3],
        "attn_matrix_target_mem_mb": 100,
    },
    "vae": {"ipus_per_replica": 2, "matmul_proportion": 0.3},
    "safety_checker": {"ipus_per_replica": 1, "matmul_proportion": 0.6},
}


STABLE_DIFFUSION_V2_768_IPU_CONFIG = {
    "text_encoder": {
        "ipus_per_replica": 1,
        "matmul_proportion": 0.6,
    },
    "unet": {
        "ipus_per_replica": 4,
        "matmul_proportion": [0.06, 0.1, 0.1, 0.1],
        "attn_matrix_target_mem_mb": 45,
    },
    "vae": None,  # not supported yet
    "safety_checker": {"ipus_per_replica": 1, "matmul_proportion": 0.6},
}


INFERENCE_ENGINES_TO_IPU_CONFIGS = {
    "stable-diffusion-v1": STABLE_DIFFUSION_V1_512_IPU_CONFIG,  # this is a guess
    "stable-diffusion-v1-5": STABLE_DIFFUSION_V1_512_IPU_CONFIG,
    "stable-diffusion-512-v2-0": STABLE_DIFFUSION_V2_512_IPU_CONFIG,
    "stable-diffusion-768-v2-0": STABLE_DIFFUSION_V2_768_IPU_CONFIG,
    "stable-diffusion-512-v2-1": STABLE_DIFFUSION_V2_512_IPU_CONFIG,
    "stable-diffusion-768-v2-1": STABLE_DIFFUSION_V2_768_IPU_CONFIG,
    "stable-inpainting-v1-0": STABLE_DIFFUSION_V1_512_IPU_CONFIG,
    "stable-inpainting-512-v2-0": STABLE_DIFFUSION_V2_512_IPU_CONFIG,
}


def get_default_ipu_configs(
    engine: str = "stable-diffusion-512-v2-0",
    height: int = 512,
    width: int = 512,
    num_prompts: int = 1,
    num_images_per_prompt: int = 1,
    n_ipu: int = 4,
    **common_kwargs,
):
    if engine not in INFERENCE_ENGINES_TO_MODEL_NAMES:
        raise ValueError(f"{engine} should be one of {', '.join(INFERENCE_ENGINES_TO_MODEL_NAMES)}")
    if n_ipu not in ALLOWED_N_IPU:
        raise ValueError(
<<<<<<< HEAD
            f"{pod_type} is not a valid value for a Pod type. Supported Pod types: {', '.join(ALLOWED_POD_TYPES)}"
=======
            f"{n_ipu=} is not a correct value for a POD type, supported POD types: {', '.join(ALLOWED_N_IPU)}"
>>>>>>> 89b90a7b
        )

    default_image_dim = 768 if "768" in engine else 512
    if default_image_dim == 768 and height < default_image_dim and width < default_image_dim:
        logger.warn(
            "Generating an image of a size smaller than 768x768 with a checkpoint fine-tuned for 768x768 "
            "can lead to images of poor quality."
        )

    model_ipu_configs = INFERENCE_ENGINES_TO_IPU_CONFIGS[engine]

    unet_ipu_config = model_ipu_configs["unet"]
    text_encoder_ipu_config = model_ipu_configs["text_encoder"] if n_ipu > 4 else None
    vae_ipu_config = model_ipu_configs["vae"] if n_ipu > 4 else None
    safety_checker_ipu_config = model_ipu_configs["safety_checker"] if n_ipu > 4 else None

    # Set the micro batch size at 1 for now.
    common_kwargs["inference_device_iterations"] = num_prompts * num_images_per_prompt

    unet_ipu_config = {**unet_ipu_config, **common_kwargs}
    if text_encoder_ipu_config:
        text_encoder_ipu_config = {**text_encoder_ipu_config, **common_kwargs}
        # The text encoder is only run once per single prompt or batch of prompts,
        # then outputs are duplicated by num_images_per_prompt.
        text_encoder_ipu_config["inference_device_iterations"] = num_prompts
    if vae_ipu_config:
        vae_ipu_config = {**vae_ipu_config, **common_kwargs}
    if safety_checker_ipu_config:
        safety_checker_ipu_config = {**safety_checker_ipu_config, **common_kwargs}

    return unet_ipu_config, text_encoder_ipu_config, vae_ipu_config, safety_checker_ipu_config<|MERGE_RESOLUTION|>--- conflicted
+++ resolved
@@ -88,11 +88,7 @@
         raise ValueError(f"{engine} should be one of {', '.join(INFERENCE_ENGINES_TO_MODEL_NAMES)}")
     if n_ipu not in ALLOWED_N_IPU:
         raise ValueError(
-<<<<<<< HEAD
-            f"{pod_type} is not a valid value for a Pod type. Supported Pod types: {', '.join(ALLOWED_POD_TYPES)}"
-=======
             f"{n_ipu=} is not a correct value for a POD type, supported POD types: {', '.join(ALLOWED_N_IPU)}"
->>>>>>> 89b90a7b
         )
 
     default_image_dim = 768 if "768" in engine else 512
