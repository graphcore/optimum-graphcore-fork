# coding=utf-8
#  Copyright 2021 The HuggingFace Team. All rights reserved.
#
#  Licensed under the Apache License, Version 2.0 (the "License");
#  you may not use this file except in compliance with the License.
#  You may obtain a copy of the License at
#
#      http://www.apache.org/licenses/LICENSE-2.0
#
#  Unless required by applicable law or agreed to in writing, software
#  distributed under the License is distributed on an "AS IS" BASIS,
#  WITHOUT WARRANTIES OR CONDITIONS OF ANY KIND, either express or implied.
#  See the License for the specific language governing permissions and
#  limitations under the License.

import copy
import json
import warnings
from functools import partial
from tempfile import NamedTemporaryFile
from typing import Any, Dict, List, Optional, Sequence, Set, Type, Union, get_type_hints

import torch

import popart
import poptorch
import typeguard
from optimum.configuration_utils import BaseConfig
from optimum.utils import logging
from poptorch import Options, OutputMode


# For container types check all items for type correctness
# rather than just the first element
typeguard._config.global_config.collection_check_strategy = typeguard.config.collection_check_strategy.ALL_ITEMS
logger = logging.get_logger(__name__)

IPU_CONFIG_NAME = "ipu_config.json"


class IncompatibleIPUConfigError(ValueError):
    "Exception raised when IPU config values are invalid"
    "or are not compatible with a model"
    pass


class IPUConfig(BaseConfig):
    """
    Class for configuring PopArt and PyTorch for the IPU. Handles the conversion to `poptorch` options as well as configuration of the
    IPU-Pod type specialization.

    Args:
        seed (`int`, *optional*):
            Sets the seed for the random number generator on the IPU.
        auto_loss_scaling (`bool`, *optional*, defaults to `False`):
            If `True`, enables automatic loss scaling on the IPU.
            When using float16/half-precision values for activations, gradients, and weights, the loss value needs to be scaled by
            a constant factor to avoid underflows or overflows. This adjustment is known as loss scaling. This setting
            automatically sets a global loss scaling factor during training.
            **Note: This is an experimental feature and may not behave as expected.**
        executable_cache_dir (`str`, *optional*, defaults to `""`):
            Enables caching the compile executables to a directory.

        > Parameters for controlling the batch size

        replication_factor (`int`, *optional*, defaults to 1):
            The number of replicas for data-parallelism during training. It depends on the size of the pipeline as well
            as the number of IPUs available. For example: on a Pod16, with a 4-IPU pipeline, the replication_factor must
            be between 1 and 4.
        inference_replication_factor (`int`, *optional*, defaults to 1):
            The number of replicas for data-parallelism during inference. It depends on the size of the pipeline as well
            as the number of IPUs available. For example: on a Pod16, with a 4-IPU pipeline, the replication_factor must
            be between 1 and 4.
        gradient_accumulation_steps (`int`, *optional*, defaults to 1):
            Number of micro-batches to accumulate for the gradient calculation.
            Accumulates the gradient `gradient_accumulation` times before updating the model using the gradient.

        > Parameters related to parallelism

        layers_per_ipu (`List[int]`):
            Specifies the number of layers that will be put on each IPU for pipelined execution.
            For instance: `[2, 3, 4, 2]` specifies a 4-IPU pipeline, where the first two layers will be put on IPU0,
            the following three on IPU1, the next four on IPU2 and the last two on IPU3.
            If the default of [-1] is used, the layers will be split evenly over `ipus_per_replica` IPUs.
            The wildcard value '-1' can also be used in combination with integers.
            For instance: `[1, 2, -1, -1]` specifies a 4-IPU pipeline, where the first layer is put on IPU0,
            the next two layers on IPU1, and the remaining layers split evenly between IPU2 and IPU3.
        training_layers_per_ipu (`List[int]`):
            Same as `layers_per_ipu` for training only.
        inference_layers_per_ipu (`List[int]`):
            Same as `layers_per_ipu` for inference only.
        ipus_per_replica (`int`, *optional*, defaults to `len(layers_per_ipu)`):
            Specifies the number of IPUs to use during training. This must be consistent with
            the number of IPUs used in `layers_per_ipu`.
        inference_ipus_per_replica (`int`, *optional*, defaults to `len(inference_layers_per_ipu) if ipus_per_replica==len(layers_per_ipu) else ipus_per_replica):
            Same as `ipus_per_replica` but for inference only.

        > Parameters for memory management

        optimizer_state_offchip (`bool`, *optional*, defaults to `True`):
            If `True`, uses the off-chip memory to store the optimizer state. If `False`, uses the on-chip memory.
        replicated_tensor_sharding (`bool`, *optional*, defaults to `False`):
            Shards the optimizer between replicas with zero-redundancy.
        matmul_proportion (`List[float]` or `float`, *optional*, defaults to 0.2):
            Sets the amount of temporary memory made available on per-IPU basis.
            Use this setting to control the amount of temporary memory available to operations such as:
              - convolution
              - matrix multiplication
              - embedding lookups
              - indexing operations
        training_matmul_proportion (`List[int]`):
            Same as `matmul_proportion` for training only.
        inference_matmul_proportion (`List[int]`):
            Same as `matmul_proportion` for inference only.
        enable_half_partials (`bool`, *optional*, defaults to `True`):
            If `True`, sets the data type of partial results for matrix multiplication and convolution operators to float16.
        embedding_serialization_factor (`int`, *optional*, defaults to 1):
            The factor to use to serialize embeddings. Nothing happens if `embedding_serialization_factor = 1`. For
            `embedding_serialization_factor > 1`, the `torch.nn.Embedding` layer is replaced with a
            `optimum.graphcore.modeling_utils.SerializedEmbedding` layer.
        recompute_checkpoint_every_layer (`bool`, *optional*, defaults to `False`):
            If `True`, uses gradient checkpointing at the end of every layer. It can help to reduce the memory impact.

        > Parameters related to host/device synchronization

        device_iterations (`int`, *optional*, defaults to 1):
            Number of iterations the device should run over the data before returning to the user during training. This
            is equivalent to running the IPU in a loop over the specified number of iterations, with a new batch of
            data each time. However, increasing the number of device iterations is more efficient because the loop runs on the IPU
            directly.
        inference_device_iterations (`int`, *optional*, defaults to 1):
            Same as `device_iterations` for inference.
        output_mode (`str`, *optional*, defaults to `"final"`):
            Specifies which data to return from a model.
            Allowed values:
              - `all`: returns a result for each batch.
              - `sum`: returns the sum of all batches.
              - `final`: returns the last batch.
              - `default`: `all` for inference, `final` for training.

    """

    CONFIG_NAME = "ipu_config.json"
    FULL_CONFIGURATION_FILE = "ipu_config.json"

    class ManagedAttribute:
        def __init__(self, attr) -> None:
            self.attr = attr

        def __set__(self, obj, value):
            if isinstance(obj, IPUConfig):
                logger.debug(f"ManagedAttribute {self.attr} writing to {obj.mode}_{self.attr}")
                return setattr(obj, f"{obj.mode}_{self.attr}", value)

        def __get__(self, obj, objtype=None):
            if isinstance(obj, IPUConfig):
                logger.debug(f"ManagedAttribute {self.attr} reading from {obj.mode}_{self.attr}")
                return getattr(obj, f"{obj.mode}_{self.attr}")

    # Create descriptor based managed attributes which will either return the
    # `training_` or `inference_` versions of the attribute depending on the value of
    # `self.mode` ("training" by default)
    modes = ("training", "inference")
    layers_per_ipu = ManagedAttribute("layers_per_ipu")
    ipus_per_replica = ManagedAttribute("ipus_per_replica")
    matmul_proportion = ManagedAttribute("matmul_proportion")
    replication_factor = ManagedAttribute("replication_factor")

    # Create a mapping of attribute value validating functions to a set of attributes
    # to be validated by that function
    attribute_validators = dict()

    def contents_geq_value_validator(
        name: str, value: Union[float, int, Sequence], floor_value: Union[float, int]
    ) -> None:
        """
        Validates the values of Sequence and scalar types to be greater than `floor_value`
        For Sequence[Union[int, float]], ensure that all elements are >= floor_value
        For Union[float, int], ensure the scalar is >= floor_value
        """

        if isinstance(value, Sequence):
            if not all([elem >= floor_value for elem in value]):
                raise ValueError(
                    f"`IPUConfig` attribute `{name}` must have all elements >= {floor_value}. You provided {value=}"
                )
        elif isinstance(value, (int, float)):
            if not value >= floor_value:
                raise ValueError(f"`IPUConfig` attribute `{name}` must be >= {floor_value}. You provided {value=}")
        else:
            raise ValueError(
                f"`contents_geq_value_validator` validates inputs of type:"
                f" Union[float, int, Sequence[Union[int, float]]]. You provided: {value=},{type(value)}"
            )

    attribute_validators[partial(contents_geq_value_validator, floor_value=1)] = {
        "training_replication_factor",
        "inference_replication_factor",
        "gradient_accumulation_steps",
        "training_ipus_per_replica",
        "inference_ipus_per_replica",
        "embedding_serialization_factor",
        "device_iterations",
        "inference_device_iterations",
    }

    attribute_validators[partial(contents_geq_value_validator, floor_value=0)] = {
        "training_matmul_proportion",
        "inference_matmul_proportion",
    }

    attribute_validators[partial(contents_geq_value_validator, floor_value=-1)] = {
        "training_layers_per_ipu",
        "inference_layers_per_ipu",
    }

    def output_mode_validator(name: str, value: str):
        allowed_values = ("all", "sum", "final", "default")
        if value not in allowed_values:
            raise ValueError(
                f"`IPUConfig` attribute `output_mode` can only take values in"
                f" {allowed_values}. You provided: {value=}"
            )

    attribute_validators[output_mode_validator] = {"output_mode"}

    def __init__(
        self,
        replication_factor: int = 1,
        training_replication_factor: Optional[int] = None,
        inference_replication_factor: int = 1,
        gradient_accumulation_steps: int = 1,
        layers_per_ipu: List[int] = [-1],
        training_layers_per_ipu: Optional[List[int]] = None,
        inference_layers_per_ipu: Optional[List[int]] = None,
        ipus_per_replica: Optional[int] = None,
        training_ipus_per_replica: Optional[int] = None,
        inference_ipus_per_replica: Optional[int] = None,
        optimizer_state_offchip: bool = False,
        replicated_tensor_sharding: bool = False,
        matmul_proportion: Union[float, List[float]] = 0.2,
        training_matmul_proportion: Optional[Union[float, List[float]]] = None,
        inference_matmul_proportion: Optional[Union[float, List[float]]] = None,
        enable_half_partials: bool = True,
        embedding_serialization_factor: int = 1,
        recompute_checkpoint_every_layer: bool = False,
        device_iterations: int = 1,
        inference_device_iterations: int = 1,
        output_mode: str = "final",
        seed: Optional[int] = None,
        auto_loss_scaling: bool = False,
        executable_cache_dir: str = "",
        **kwargs,
    ):
        self.seed = seed

        # Default mode to `training`
        self.train()

        if ipus_per_replica is None:
            ipus_per_replica = len(layers_per_ipu)

        self.training_layers_per_ipu = training_layers_per_ipu if training_layers_per_ipu else layers_per_ipu
        self.inference_layers_per_ipu = inference_layers_per_ipu if inference_layers_per_ipu else layers_per_ipu

        def init_ipus_per_replica(mode_ipus_per_replica, mode_layers_per_ipu):
            fallback_value = ipus_per_replica
            # if ipus_per_replica is default, recalculate ipus_per_replica from {mode}_layers_per_ipu instead
            if ipus_per_replica == len(layers_per_ipu):
                fallback_value = len(mode_layers_per_ipu)
            return mode_ipus_per_replica if mode_ipus_per_replica else fallback_value

        self.training_ipus_per_replica = init_ipus_per_replica(training_ipus_per_replica, self.training_layers_per_ipu)
        self.inference_ipus_per_replica = init_ipus_per_replica(
            inference_ipus_per_replica, self.inference_layers_per_ipu
        )

        def init_mode_matmul_proportion(mode_matmul_proportion, mode_ipus_per_replica):
            fallback_value = matmul_proportion
            # if matmul_proportion is a list and its length is not equal to {mode}_ipus_per_replica, use the
            # default float value for matmul_proportion instead
            if isinstance(matmul_proportion, list) and len(matmul_proportion) != mode_ipus_per_replica:
                fallback_value = 0.2
            return mode_matmul_proportion if mode_matmul_proportion else fallback_value

        self.training_matmul_proportion = init_mode_matmul_proportion(
            training_matmul_proportion, self.training_ipus_per_replica
        )
        self.inference_matmul_proportion = init_mode_matmul_proportion(
            inference_matmul_proportion, self.inference_ipus_per_replica
        )

        def check_and_set_replication_factor(attr_name, attr, default=False):
            if isinstance(attr, int):
                setattr(self, attr_name, attr)
            elif isinstance(attr, dict):
                base_message = (
                    f"Dictionary values for `{attr_name}`"
                    " have been deprecated. Provide values of type `int` instead."
                )

                if "default" not in attr:
                    raise ValueError(
                        base_message + f" Attempted to use the `default`"
                        f" replication factor in `{attr_name}={attr}"
                        " however no such key exists."
                    )

                try:
                    setattr(self, attr_name, attr.get("default"))
                except TypeError as e:
                    raise TypeError(
                        base_message + f" `Attempted to set"
                        f" `{attr_name}` using the `default` key of `{attr_name}"
                        " but a TypeError was raised. Check the error traceback for more information."
                    ) from e

                warnings.warn(base_message, FutureWarning, stacklevel=2)
            else:
                raise ValueError(f"{attr_name} must be of type `int`. You provided: {attr_name}={attr}, {type(attr)}.")

        check_and_set_replication_factor(
            "training_replication_factor",
            training_replication_factor if training_replication_factor else replication_factor,
        )
        check_and_set_replication_factor("inference_replication_factor", inference_replication_factor)

        self.gradient_accumulation_steps = gradient_accumulation_steps
        self.device_iterations = device_iterations
        self.inference_device_iterations = inference_device_iterations
        self.optimizer_state_offchip = optimizer_state_offchip
        self.replicated_tensor_sharding = replicated_tensor_sharding
        self.auto_loss_scaling = auto_loss_scaling

        if "sharded_execution_for_inference" in kwargs:
            warnings.warn(
                'The "sharded_execution_for_inference" parameter is deprecated, sharded execution is always used during inference'
            )

        if "enable_half_first_order_momentum" in kwargs:
            warnings.warn('The "enable_half_first_order_momentum" parameter is deprecated')

        self.enable_half_partials = enable_half_partials
        self.executable_cache_dir = executable_cache_dir
        self.embedding_serialization_factor = embedding_serialization_factor
        self.recompute_checkpoint_every_layer = recompute_checkpoint_every_layer
        self.output_mode = output_mode
        # TODO: remove this if unnecessary.
        self.execute_encoder_on_cpu_for_generation = kwargs.pop("execute_encoder_on_cpu_for_generation", False)

        self.validate_ipu_config()

    @property
    def mode(self):
        return self._mode

    @mode.setter
    def mode(self, value):
        if value not in self.modes:
            raise ValueError(
                f"`IPUConfig` mode can only take values in {self.modes}."
                f" You provided: {value=}. Use the `train` and `eval` methods"
                " instead to avoid error."
            )
        self._mode = value

    def train(self):
        self._mode = "training"
        return self

    def eval(self):
        self._mode = "inference"
        return self

    def _get_managed_attr_mode_name(self, attr: str) -> str:
        """
<<<<<<< HEAD
        Prepares a config attribute by extracting the proper value for this attribute based on the Pod type.

        Args:
            config_attribute_name: The name of the config attribute.
            config_attribute: The config attribute to extract the value from.
            pod_type: The type of Pod to be used.

        Returns:
            The extracted config attribute value.
        """
        if not isinstance(config_attribute, dict) or not config_attribute.keys() <= (
            set(ALLOWED_POD_TYPES) | {"default"}
        ):
            return config_attribute

        if pod_type is None and "default" not in config_attribute:
            raise RuntimeError(
                f"No Pod type was specified and no default value was provided for {config_attribute_name}, cannot infer"
                " which value to use"
            )
        elif pod_type is None:
            return config_attribute["default"]
        elif pod_type not in ALLOWED_POD_TYPES:
            raise ValueError(
                f"{pod_type} is not a correct value for a Pod type, supported Pod types: {', '.join(ALLOWED_POD_TYPES)}"
            )
        elif pod_type not in config_attribute:
            raise KeyError(
                f"The {config_attribute_name} configuration field does not contain a value for Pod type {pod_type}"
            )
=======
        Returns the attribute name that a ManagedAttribute descriptor is
        currently referring to
        """
        # Shallow check to ensure that the input attribute is actually
        # a managed attribute
        if hasattr(self, attr) and hasattr(self, f"inference_{attr}") and hasattr(self, f"training_{attr}"):
            return f"training_{attr}" if self.mode == "training" else f"inference_{attr}"
>>>>>>> 89b90a7b
        else:
            warnings.warn(f"{attr} is not a `ManagedAttribute`. Returning modeless name: {attr}")
            return attr

    def _get_attribute_type(self, name: str) -> Any:
        """
<<<<<<< HEAD
        Creates an `IPUConfig` instance for a specific Pod type.

        Args:
            pod_type (`str`, *optional*):
                The Pod type. If not specified, either the default value or the lowest value will be used for each
                configuration field.

        Returns:
            `IPUConfig`: The `IPUConfig` instance.
=======
        Returns the input `name` attribute type hints. Returns `Any` type by default.
        The return type for an attribute is only specific if it is a parameter in the
        signature of IPUConfig.__init__
        """
        try:
            type_hints = self._attribute_type_hints
        except AttributeError:
            type_hints = get_type_hints(IPUConfig.__init__)
            super().__setattr__("_attribute_type_hints", type_hints)
        return type_hints.get(name, Any)

    def __setattr__(self, name: str, value: Any):
        """Override __setattr__ to include value type checking
        and validation
        """
        attr_type = self._get_attribute_type(name)
        try:
            typeguard.check_type(value, attr_type)
        except typeguard.TypeCheckError as e:
            raise TypeError(
                f"Setting `IPUConfig` attribute: {name}, type: {attr_type}"
                f" with {value=}, type: {type(value)} is invalid."
            ) from e

        # Run additional attribute value validators
        for func, attrs in self.attribute_validators.items():
            if name in attrs:
                func(name, value)

        return super().__setattr__(name, value)

    def validate_ipu_config(self):
        """
        Tests coherence of `IPUConfig` attributes for all modes
        in self.modes. For example if `matmul_proportion=[0.2, 0.2]`,
        `ipus_per_replica` must have value 2.

        Raises:
            IncompatibleIPUConfigError: Raised if any `IPUConfig` attributes
            are not coherent.
>>>>>>> 89b90a7b
        """
        if self.replicated_tensor_sharding and self.replication_factor == 1:
            logger.warning("Setting replicated_tensor_sharding to False when replication_factor=1")
            self.replicated_tensor_sharding = False

        old_mode = self.mode
        for mode in self.modes:
            self.mode = mode

            ipus_per_replica_mode_str = self._get_managed_attr_mode_name("ipus_per_replica")

            # len(matmul_proportion) must equal ipus_per_replica
            if isinstance(self.matmul_proportion, list) and len(self.matmul_proportion) != self.ipus_per_replica:
                matmul_proportion_mode_str = self._get_managed_attr_mode_name("matmul_proportion")
                raise IncompatibleIPUConfigError(
                    f"{matmul_proportion_mode_str}={self.matmul_proportion} should use the"
                    f" same number of IPUs as {ipus_per_replica_mode_str}={self.ipus_per_replica}"
                )

            # layers_per_ipu must have the same length as ipus per replica.
            # If wildcards are present in layers_per_ipu, let the call to `model.parallelize`
            # handle the validation
            if -1 not in self.layers_per_ipu and len(self.layers_per_ipu) != self.ipus_per_replica:
                layers_per_ipu_mode_str = self._get_managed_attr_mode_name("layers_per_ipu")
                raise IncompatibleIPUConfigError(
                    f"{layers_per_ipu_mode_str}={self.layers_per_ipu} should use the"
                    f" same number of IPUs as {ipus_per_replica_mode_str}={self.ipus_per_replica}"
                )

        self.mode = old_mode

    def _to_options(self, for_inference: bool = False, compile_only: bool = False) -> poptorch.Options:
        if not compile_only and poptorch.ipuHardwareVersion() != 2:
            raise RuntimeError("This requires an IPU Mk2 system to run.")

        if self.execute_encoder_on_cpu_for_generation:
            raise NotImplementedError("execute_encoder_on_cpu_for_generation is not supported yet.")

        old_mode = self.mode
        self.eval() if for_inference else self.train()

        opts = Options()
        opts.autoRoundNumIPUs(True)
        opts.replicationFactor(self.replication_factor)
        opts.deviceIterations(self.inference_device_iterations if for_inference else self.device_iterations)

        if not for_inference:
            # Set gradient accumulation factor
            opts.Training.gradientAccumulation(self.gradient_accumulation_steps)
            opts.Training.accumulationAndReplicationReductionType(poptorch.ReductionType.Mean)

        # Enable automatic loss scaling
        # Note that this is an experimental feature. Note also that it expects
        # accumulationAndReplicationReductionType to be set to Mean as above,
        # and for accumulation by the optimizer to be done in half precision
        # using accum_type=torch.float16 during optimizer instantiation.
        if self.auto_loss_scaling and not for_inference:
            opts.Training.setAutomaticLossScaling(True)

        # Return all results from IPU to host
        output_mode_mapping = {
            "all": OutputMode.All,
            "sum": OutputMode.Sum,
            "final": OutputMode.Final,
            "default": OutputMode.Default,
        }
        training_output_mode = output_mode_mapping.get(self.output_mode, None)
        if training_output_mode is None:
            supported_output_modes = ", ".join(output_mode_mapping.keys())
            raise KeyError(
                f"{self.output_mode} is not a valid poptorch.OutputMode, supported output modes: {supported_output_modes}"
            )
        opts.outputMode(OutputMode.All if for_inference else training_output_mode)

        if self.seed:
            opts.randomSeed(self.seed)

        # Enable replicated tensor sharding of optimizer state
        # with optimizer state residing either on-chip or in DRAM
        opts.TensorLocations.setOptimizerLocation(
            poptorch.TensorLocationSettings()
            # Optimizer state lives on- or off-chip
            .useOnChipStorage(not self.optimizer_state_offchip)
            # Shard optimizer state between replicas with zero-redundancy
            .useReplicatedTensorSharding(self.replicated_tensor_sharding)
        )

        if for_inference:
            opts.setExecutionStrategy(poptorch.ShardedExecution(poptorch.AutoStage.AutoIncrement))
        else:
            # Use Pipelined Execution
            opts.setExecutionStrategy(poptorch.PipelinedExecution(poptorch.AutoStage.AutoIncrement))

        # Compile offline (no IPUs required)
        if compile_only:
            opts.useOfflineIpuTarget()

        matmul_proportion = copy.deepcopy(self.matmul_proportion)
        if isinstance(self.matmul_proportion, float):
            matmul_proportion = [self.matmul_proportion]
        if len(matmul_proportion) == 1:
            matmul_proportion = matmul_proportion * self.ipus_per_replica
        mem_prop = {f"IPU{i}": matmul_proportion[i] for i in range(self.ipus_per_replica)}
        opts.setAvailableMemoryProportion(mem_prop)

        # Enable caching the compiled executable to disk
        if self.executable_cache_dir and self.executable_cache_dir != "disabled":
            opts.enableExecutableCaching(self.executable_cache_dir)

        opts._Popart.set("saveInitializersToFile", NamedTemporaryFile().name)

        # Enable stochastic rounding (recommended for training with FP16)
        opts.Precision.enableStochasticRounding(not for_inference)

        # Half precision partials for matmuls and convolutions
        if self.enable_half_partials:
            opts.Precision.setPartialsType(torch.float16)

        # PopART performance options #
        # Only stream needed tensors back to host
        opts._Popart.set("disableGradAccumulationTensorStreams", True)
        # Parallelize optimizer step update across IPUs
        opts._Popart.set(
            "accumulateOuterFragmentSettings.schedule",
            int(popart.AccumulateOuterFragmentSchedule.OverlapMemoryOptimized),
        )
        opts._Popart.set("accumulateOuterFragmentSettings.excludedVirtualGraphs", ["0"])
        # Enable patterns for better throughput and memory reduction
        opts._Popart.set("outlineThreshold", 10.0)
        opts._Popart.set("subgraphCopyingStrategy", int(popart.SubgraphCopyingStrategy.JustInTime))
        opts._Popart.set("scheduleNonWeightUpdateGradientConsumersEarly", True)
        opts._Popart.setPatterns(
            {"TiedGather": True, "TiedGatherAccumulate": True, "UpdateInplacePrioritiesForIpu": True}
        )

        # Options for profiling with Popvision
        engine_options = {
            "opt.useAutoloader": "true",
            "target.syncReplicasIndependently": "true",
        }

        opts._Popart.set("engineOptions", engine_options)

        self.mode = old_mode
        return opts

    def to_options(self, for_inference: bool = False, compile_only: bool = False) -> poptorch.Options:
        """
        Creates a `poptorch.Options` instance from the `IPUConfig` instance.

        Args:
            for_inference (`bool`, defaults to `False`):
                If `True`, the resulting `poptorch.Options` will be adapted for inference. If `False`, the resulting `poptorch.Options` will be adapted for training.
            compile_only (`bool`, defaults to `False`):
<<<<<<< HEAD
                If `True`, compilation will be performed offline (no IPUs required).
            pod_type (`str`, *optional*):
                The Pod type to customize `poptorch.Options` for.
=======
                If True, compilation will be performed offline, no IPUs required.
>>>>>>> 89b90a7b

        Returns:
            `poptorch.Options`: The options representing the `IPUConfig` instance.
        """
        return self._to_options(for_inference=for_inference, compile_only=compile_only)

    # Adapted from BaseConfig.to_dict
    def to_dict(self) -> Dict[str, Any]:
        """
        Serializes this instance to a Python dictionary.

        Returns:
            `Dict[str, Any]`: Dictionary of all the attributes that make up this configuration instance.
        """
        output = super().to_dict()

        # Remove type hints as they are not serializable
        output.pop("_attribute_type_hints", None)

        return output

    def batch_size_factor(self, for_inference: bool = False) -> int:
        """
        Computes the factor to apply to the micro batch size to calculate the combined batch size.

        Args:
            for_inference (`bool`, defaults to `False`):
<<<<<<< HEAD
                If `True`, indicates that the factor is being use to compute the batch size for inference.
            pod_type (`str`, *optional*):
                The Pod type that is being used. This is needed because the batch size factor can be dependent on the Pod type.
=======
                Whether the factor is being use to compute the batch size for inference or not.
>>>>>>> 89b90a7b

        Returns:
            `int`: The batch size factor.
        """
        replication_factor = self.inference_replication_factor if for_inference else self.training_replication_factor
        gradient_accumulation_steps = 1 if for_inference else self.gradient_accumulation_steps
        device_iterations = self.inference_device_iterations if for_inference else self.device_iterations
        return replication_factor * gradient_accumulation_steps * device_iterations

    def update_from_string(self, update_str: str):
        """
        Updates attributes of the `IPUConfig` class with attributes from `update_str`.

        The expected format is ints, floats and strings as is, and for booleans use `true` or `false`, and for lists
        use `[a b c d]`. For example: `"n_embd=10,resid_pdrop=0.2,scale_attn_weights=false,summary_type=cls_index,
        matmul_proportion=[0.08 0.2 0.25 0.25]"`.

        The keys to change must already exist in the config object.

        Args:
            update_str (`str`): String with attributes that should be updated for this class.

        """

        d = dict(x.split("=") for x in update_str.split(","))
        for k, v in d.items():
            if not hasattr(self, k):
                raise ValueError(f"Key {k} isn't in the original config dict")

            old_v = getattr(self, k)
            if isinstance(old_v, bool):
                if v.lower() in ["true", "1", "y", "yes"]:
                    v = True
                elif v.lower() in ["false", "0", "n", "no"]:
                    v = False
                else:
                    raise ValueError(f"Can't derive true or false from {v} (key {k})")
            elif isinstance(old_v, int):
                v = int(v)
            elif isinstance(old_v, float):
                v = float(v)
            elif isinstance(old_v, list):
                v = json.loads(v.replace(" ", ","))
            elif not isinstance(old_v, str):
                raise ValueError(
                    f"You can only update int, float, bool, list or string values in the config, got {v} for key {k}"
                )

            setattr(self, k, v)<|MERGE_RESOLUTION|>--- conflicted
+++ resolved
@@ -374,38 +374,6 @@
 
     def _get_managed_attr_mode_name(self, attr: str) -> str:
         """
-<<<<<<< HEAD
-        Prepares a config attribute by extracting the proper value for this attribute based on the Pod type.
-
-        Args:
-            config_attribute_name: The name of the config attribute.
-            config_attribute: The config attribute to extract the value from.
-            pod_type: The type of Pod to be used.
-
-        Returns:
-            The extracted config attribute value.
-        """
-        if not isinstance(config_attribute, dict) or not config_attribute.keys() <= (
-            set(ALLOWED_POD_TYPES) | {"default"}
-        ):
-            return config_attribute
-
-        if pod_type is None and "default" not in config_attribute:
-            raise RuntimeError(
-                f"No Pod type was specified and no default value was provided for {config_attribute_name}, cannot infer"
-                " which value to use"
-            )
-        elif pod_type is None:
-            return config_attribute["default"]
-        elif pod_type not in ALLOWED_POD_TYPES:
-            raise ValueError(
-                f"{pod_type} is not a correct value for a Pod type, supported Pod types: {', '.join(ALLOWED_POD_TYPES)}"
-            )
-        elif pod_type not in config_attribute:
-            raise KeyError(
-                f"The {config_attribute_name} configuration field does not contain a value for Pod type {pod_type}"
-            )
-=======
         Returns the attribute name that a ManagedAttribute descriptor is
         currently referring to
         """
@@ -413,24 +381,12 @@
         # a managed attribute
         if hasattr(self, attr) and hasattr(self, f"inference_{attr}") and hasattr(self, f"training_{attr}"):
             return f"training_{attr}" if self.mode == "training" else f"inference_{attr}"
->>>>>>> 89b90a7b
         else:
             warnings.warn(f"{attr} is not a `ManagedAttribute`. Returning modeless name: {attr}")
             return attr
 
     def _get_attribute_type(self, name: str) -> Any:
         """
-<<<<<<< HEAD
-        Creates an `IPUConfig` instance for a specific Pod type.
-
-        Args:
-            pod_type (`str`, *optional*):
-                The Pod type. If not specified, either the default value or the lowest value will be used for each
-                configuration field.
-
-        Returns:
-            `IPUConfig`: The `IPUConfig` instance.
-=======
         Returns the input `name` attribute type hints. Returns `Any` type by default.
         The return type for an attribute is only specific if it is a parameter in the
         signature of IPUConfig.__init__
@@ -471,7 +427,6 @@
         Raises:
             IncompatibleIPUConfigError: Raised if any `IPUConfig` attributes
             are not coherent.
->>>>>>> 89b90a7b
         """
         if self.replicated_tensor_sharding and self.replication_factor == 1:
             logger.warning("Setting replicated_tensor_sharding to False when replication_factor=1")
@@ -626,13 +581,7 @@
             for_inference (`bool`, defaults to `False`):
                 If `True`, the resulting `poptorch.Options` will be adapted for inference. If `False`, the resulting `poptorch.Options` will be adapted for training.
             compile_only (`bool`, defaults to `False`):
-<<<<<<< HEAD
-                If `True`, compilation will be performed offline (no IPUs required).
-            pod_type (`str`, *optional*):
-                The Pod type to customize `poptorch.Options` for.
-=======
                 If True, compilation will be performed offline, no IPUs required.
->>>>>>> 89b90a7b
 
         Returns:
             `poptorch.Options`: The options representing the `IPUConfig` instance.
@@ -660,13 +609,7 @@
 
         Args:
             for_inference (`bool`, defaults to `False`):
-<<<<<<< HEAD
-                If `True`, indicates that the factor is being use to compute the batch size for inference.
-            pod_type (`str`, *optional*):
-                The Pod type that is being used. This is needed because the batch size factor can be dependent on the Pod type.
-=======
                 Whether the factor is being use to compute the batch size for inference or not.
->>>>>>> 89b90a7b
 
         Returns:
             `int`: The batch size factor.
