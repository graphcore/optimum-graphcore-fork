--- conflicted
+++ resolved
@@ -321,15 +321,9 @@
             that need inputs, predictions and references for scoring calculation in the `Metric` class.
             **Note**: currently not supported.
         ipu_config_name (`str`, *optional*):
-<<<<<<< HEAD
-            The pre-trained IPU config name or path if not the same as the model name or path.
-        pod_type (`str`, *optional*):
-            The targeted IPU-Pod type (For example, POD4, POD16).
-=======
             The pretrained IPU config name or path if not the same as the model name or path.
         n_ipu (`int`, *optional*):
             The number of IPUs to use. Must be a power of 2 and a multiple of the number of IPUs required by your model.
->>>>>>> 89b90a7b
         fp32 (`bool`, *optional*, defaults to `False`):
             If `True`, uses 32-bit (full) precision instead of 16-bit.
         loss_scaling (`float`, *optional*):
@@ -562,27 +556,18 @@
     push_to_hub_organization: str = field(
         default=None, metadata={"help": "The name of the organization to use when pushing `Trainer`."}
     )
-<<<<<<< HEAD
-    push_to_hub_token: str = field(default=None, metadata={"help": "The token to use when pushing to the Model Hub."})
-
-=======
     push_to_hub_token: str = field(default=None, metadata={"help": "The token to use to push to the Model Hub."})
     pod_type: Optional[str] = field(
         default=None,
         metadata={"help": "The POD type to run the `Trainer` on."},
     )
->>>>>>> 89b90a7b
     # IPU Specific arguments
     ipu_config_name: Optional[str] = field(
         default=None, metadata={"help": "Pre-trained IPU config name or path if not the same as model_name."}
     )
     n_ipu: Optional[int] = field(
         default=None,
-<<<<<<< HEAD
-        metadata={"help": "The Pod type to run the `Trainer` on.", "choices": ALLOWED_POD_TYPES},
-=======
         metadata={"help": "The number of IPUs to run the `Trainer` on.", "choices": ALLOWED_N_IPU},
->>>>>>> 89b90a7b
     )
     fp32: bool = field(
         default=False,
