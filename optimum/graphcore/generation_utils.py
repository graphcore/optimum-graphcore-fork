#  Copyright 2022 The HuggingFace Team. All rights reserved.
#
#  Licensed under the Apache License, Version 2.0 (the "License");
#  you may not use this file except in compliance with the License.
#  You may obtain a copy of the License at
#
#      http://www.apache.org/licenses/LICENSE-2.0
#
#  Unless required by applicable law or agreed to in writing, software
#  distributed under the License is distributed on an "AS IS" BASIS,
#  WITHOUT WARRANTIES OR CONDITIONS OF ANY KIND, either express or implied.
#  See the License for the specific language governing permissions and
#  limitations under the License.

import contextlib
import copy
import json
import os
import warnings
from typing import Any, Dict, Optional, Tuple, Union

import torch
from torch import nn

import poptorch
from optimum.utils import logging
from transformers.generation.stopping_criteria import validate_stopping_criteria
from transformers.generation.utils import (
    BeamSampleDecoderOnlyOutput,
    BeamSampleEncoderDecoderOutput,
    BeamSampleOutput,
    BeamScorer,
    BeamSearchDecoderOnlyOutput,
    BeamSearchEncoderDecoderOutput,
    BeamSearchOutput,
    GenerationMixin,
    GreedySearchDecoderOnlyOutput,
    GreedySearchEncoderDecoderOutput,
    GreedySearchOutput,
    LogitsProcessorList,
    SampleDecoderOnlyOutput,
    SampleEncoderDecoderOutput,
    SampleOutput,
    StoppingCriteriaList,
)
from transformers.modeling_outputs import ModelOutput, Seq2SeqLMOutput, BaseModelOutput
from transformers.pytorch_utils import torch_int_div

from poptorch import poptorch_core


logger = logging.get_logger(__name__)


FLOAT16_LIMIT = 1e4
MODELS_SUPPORTING_KV_CACHE = set()


def supports_kv_cache(pipelined_cls):
    MODELS_SUPPORTING_KV_CACHE.add(pipelined_cls)
    return pipelined_cls


@contextlib.contextmanager
def graph_profile_dir_append(append: str):
    if poplar_engine_options_original := os.getenv("POPLAR_ENGINE_OPTIONS"):
        poplar_engine_options_modified = json.loads(poplar_engine_options_original)
        if autoreport_directory := poplar_engine_options_modified.get("autoReport.directory"):
            poplar_engine_options_modified["autoReport.directory"] = autoreport_directory + append
            os.environ["POPLAR_ENGINE_OPTIONS"] = json.dumps(poplar_engine_options_modified)
    try:
        yield
    finally:
        if poplar_engine_options_original:
            os.environ["POPLAR_ENGINE_OPTIONS"] = poplar_engine_options_original


class IPUAttentionMixin:
    _kv_cache_initialised: bool = False

    @property
    def kv_cache_initialised(self) -> bool:
        return self._kv_cache_initialised

    def _create_kv_cache(self, cache_shape: Tuple[int], dtype: torch.dtype, uses_beams=False):
        self.register_buffer("_generation_step", torch.tensor([0], dtype=torch.int32), persistent=False)
        self.register_buffer("_k_cache", torch.zeros(cache_shape, dtype=dtype), persistent=False)
        self.register_buffer("_v_cache", torch.zeros(cache_shape, dtype=dtype), persistent=False)
        if uses_beams:
            self.register_buffer("_beam_idx", torch.arange(cache_shape[0], dtype=torch.int32), persistent=False)
        self._kv_cache_initialised = True

    def _delete_kv_cache(self):
        if not self._kv_cache_initialised:
            return

        del self._generation_step
        del self._k_cache
        del self._v_cache
        if hasattr(self, "_beam_idx"):
            del self._beam_idx
        del self._kv_cache_initialised

    @classmethod
    def from_model(
        cls,
        attention_layer: torch.nn.Module,
        use_cache: bool = False,
        batch_size: int = 1,
        max_length: int = 128,
        num_beams: int = 1,
        dtype: torch.dtype = torch.float16,
    ):
        clone = copy.deepcopy(attention_layer)
        clone.__class__ = cls

        if use_cache:
            clone._create_kv_cache(
                (batch_size * num_beams, clone.num_heads, max_length, clone.head_dim),
                dtype=dtype,
                uses_beams=num_beams > 1,
            )

        return clone

    def to_model(self, cls) -> torch.nn.Module:
        self._delete_kv_cache()

        original = copy.deepcopy(self)
        original.__class__ = cls
        return original

    def add_to_kv_cache(self, key: torch.Tensor, value: torch.Tensor) -> Tuple[torch.Tensor, torch.Tensor]:
        if not self.kv_cache_initialised:
            raise ValueError(
                f"{self.__class__.__name__} assumes that self-attention has KV caching enabled. "
                f"Please instantiate using `{self.__class__.__name__}.from_model()` so the KV "
                "cache can be created."
            )

        if self.training:
            raise RuntimeError("KV caching is currently only supported for inference.")

        expected_key_shape, expected_value_shape = list(self._k_cache.shape), list(self._v_cache.shape)
        expected_key_shape[-2] = 1
        expected_value_shape[-2] = 1
        if list(key.shape) != expected_key_shape:
            raise ValueError(f"Expected key shape {expected_key_shape}, received {list(key.shape)}.")
        if list(value.shape) != expected_value_shape:
            raise ValueError(f"Expected value shape {expected_value_shape}, received {list(value.shape)}.")

        # For now assume that generation will always start from step 0.
        reset_kv_cache = self._generation_step == 0
        self._k_cache *= 1 - reset_kv_cache.to(self._k_cache.dtype)
        self._v_cache *= 1 - reset_kv_cache.to(self._v_cache.dtype)

        if hasattr(self, "_beam_idx"):
            # For beam search, permute the cache since inputs are permuted on host.
            _k_cache = torch.index_select(self._k_cache, 0, self._beam_idx)
            _v_cache = torch.index_select(self._v_cache, 0, self._beam_idx)
            self._k_cache.copy_(_k_cache)
            self._v_cache.copy_(_v_cache)

        # Dynamic update leads to uneven tile placement, and scatter leads to large re-arrangements,
        # so use a brute force matmul approach which empirically seems best for now.
        bsz, heads, src_len, head_dim = self._k_cache.shape
        mm_mask = (torch.arange(src_len) == self._generation_step).view(src_len, 1)
        _key = torch.matmul(mm_mask.to(key.dtype), key.view(bsz * heads, 1, head_dim))
        _value = torch.matmul(mm_mask.to(value.dtype), value.view(bsz * heads, 1, head_dim))
        self._k_cache += _key.view(self._k_cache.shape)
        self._v_cache += _value.view(self._v_cache.shape)

        return self._k_cache, self._v_cache

    def update_attention_mask(self, attention_mask: Optional[torch.Tensor] = None):
        bsz, _, src_len, _ = self._k_cache.shape
        mask = torch.full((1, src_len), -FLOAT16_LIMIT)
        mask_cond = torch.arange(src_len).view(1, src_len)
        mask.masked_fill_(mask_cond < self._generation_step + 1, 0)
        mask = mask.to(self._k_cache.dtype)
        mask = mask.expand(bsz, 1, 1, src_len)

        if attention_mask is not None:
            if attention_mask.size() != mask.size():
                raise ValueError(
                    f"Attention mask does not match expected KV cache mask dimensions. "
                    f"Received: {attention_mask.size()}, expected {mask.size()}."
                )
            mask = mask + attention_mask

        return mask


class _IndexedInputLinear(nn.Module):
    """
    Wrapper layer for `Linear` that performs a `dynamic_slice` on the input
    before executing the linear. The intended use is as an optimized replacement of the
    LM Head in the Decoder for text generation inference when KV caching is disabled.
    The slice is performed on the position `self._generation_step` of the input tensor, where
    `self._generation_step` is a PyTorch buffer.
    """

    def __init__(self, linear_layer):
        super().__init__()
        self.wrapped_linear = linear_layer
        self.register_buffer("_generation_step", torch.tensor([0], dtype=torch.int32), persistent=False)

    def forward(self, x):
        x = poptorch.dynamic_slice(x, 1, self._generation_step, 1, 1)
        return self.wrapped_linear(x)


class DecoderWrapper(nn.Module):
    """
    Fast wrapper for decoder part of text generation models.

    Updates the appropriate buffers for the modules which need to know the current generation step.
    Only returns the logits from the last generated token to reduce IO costs.
    """

    def __init__(self, pipelined_model, encoder_outputs):
        super().__init__()
        self.pipelined_model = pipelined_model
<<<<<<< HEAD
        self.pipelined_model.set_output_embeddings(_IndexedInputLinear(self.pipelined_model.get_output_embeddings())) 
        self.register_buffer("encoder_last_hidden_state", encoder_outputs.last_hidden_state)
=======
>>>>>>> fcd596c8

        # With KV caching, some modules may need to know the current decoding step and beam indices.
        # Getting this information to them can either be done by copying it into buffers, or
        # by subclassing the entire decoder model just to change the forward signatures and passing these
        # as arguments. For now, go with the former, but it's not set in stone.
        self._modules_with_attributes_in_buffers = {
            attr: [module for module in self.pipelined_model.modules() if hasattr(module, attr)]
            for attr in ["_beam_idx", "_generation_step"]
        }

    def forward(self, t, beam_idx=None, **model_inputs):
        """
        Args:
            t : (`torch.Tensor(int)`) Tensor with single int representing the current length of the sequence being generated
            beam_idx: (`torch.LongTensor` of shape `(batch_size * num_beams,)`):
                Beam indices indicating to which beam the tokens were added, required for reordering the on-device KV cache.
            model_inputs : Regular model_inputs passed to the wrapped model.
        Returns:
            The output logits at position `t` only
        """
        for module in self._modules_with_attributes_in_buffers["_generation_step"]:
            module._generation_step.copy_(t)
        for module in self._modules_with_attributes_in_buffers["_beam_idx"]:
            if beam_idx is None:
                raise ValueError(
                    "A module registered a `beam_idx` buffer, but the pipelined model is not called with such. "
                    "`beam_idx` can be provided to the model via `prepare_inputs_for_generation`."
                )
            module._beam_idx.copy_(beam_idx)

        # Run the decoder
        encoder_outputs = BaseModelOutput(last_hidden_state=self.encoder_last_hidden_state)
        # outputs = self.pipelined_model._forward_for_decoder_generate(t, **model_inputs, encoder_outputs=encoder_outputs, attention_mask=self.encoder_attention_mask)
        # outputs = self.pipelined_model(**model_inputs, encoder_outputs=encoder_outputs, attention_mask=self.encoder_attention_mask)
        outputs = self.pipelined_model(**model_inputs, encoder_outputs=encoder_outputs)
        return type(outputs)(
            loss=None,
            logits=outputs.logits,
        )


class IPUGenerationMixin(GenerationMixin):
    def _pad_tensors_to_max_len(self, tensor: torch.Tensor, max_length: int, pad_token_id: int) -> torch.Tensor:
        return nn.functional.pad(tensor, (0, max_length - tensor.shape[1]), "constant", pad_token_id)

    def _call_generate(self, *args, generation_step: int, **kwargs):
        t = self._get_generation_step_tensor(generation_step)
        if not hasattr(self, "poptorch_decoder"):
            wrapper = DecoderWrapper(self.eval(), kwargs["encoder_outputs"])
            decoder_ipu_config = getattr(self, "decoder_ipu_config", self.ipu_config)
<<<<<<< HEAD

            poptorch_options = decoder_ipu_config.to_options(for_inference=True)
            poptorch_options.updatableNamedBuffers(["encoder_last_hidden_state"])

            self.poptorch_decoder = poptorch.inferenceModel(wrapper, poptorch_options)
        
        del kwargs["encoder_outputs"]
=======
            if os.getenv("DEBUG_RUN_DECODER_ON_CPU", False):
                self.poptorch_decoder = wrapper
            else:
                self.poptorch_decoder = poptorch.inferenceModel(
                    wrapper, decoder_ipu_config.to_options(for_inference=True)
                )
>>>>>>> fcd596c8

        # This will trigger a compile first time it's ran
        with graph_profile_dir_append("/decoder"):
            return self.poptorch_decoder(*args, t=t, **kwargs)

    def _update_model_buffers_if_needed(self, model_kwargs):
        """
        If decoder model then we cache the encoder values inside pytorch buffers to reduce the IO cost
        """
        if not self.config.is_encoder_decoder or not hasattr(self, "poptorch_decoder"):
            return
        self.poptorch_decoder.encoder_last_hidden_state.copy_(model_kwargs["encoder_outputs"]["last_hidden_state"])
        self.poptorch_decoder.copyNamedBuffersToDevice()

    def _prepare_encoder_decoder_kwargs_for_generation(
        self, inputs_tensor: torch.Tensor, model_kwargs, model_input_name: Optional[str] = None
    ) -> Dict[str, Any]:
        # 1. get encoder
        encoder = self.get_encoder()

        # 2. prepare encoder args and encoder kwargs from model kwargs
        irrelevant_prefix = ["decoder_", "cross_attn", "use_cache"]
        encoder_kwargs = {
            argument: value
            for argument, value in model_kwargs.items()
            if not any(argument.startswith(p) for p in irrelevant_prefix)
        }

        # 3. make sure that encoder returns `ModelOutput`
        model_input_name = model_input_name if model_input_name is not None else self.main_input_name
        encoder_kwargs["return_dict"] = True
        encoder_kwargs[model_input_name] = inputs_tensor

        if not hasattr(self, "poptorch_encoder"):
            # Use split encoder ipu_config for encoder/decoder models
            if os.getenv("DEBUG_RUN_ENCODER_ON_CPU", False):
                self.poptorch_encoder = encoder.eval()
            else:
                self.poptorch_encoder = poptorch.inferenceModel(
                    encoder.eval(), self.encoder_ipu_config.to_options(for_inference=True)
                )
        with graph_profile_dir_append("/encoder"):
            model_kwargs["encoder_outputs"]: ModelOutput = self.poptorch_encoder(**encoder_kwargs)

        self._update_model_buffers_if_needed(model_kwargs)
        return model_kwargs

    def detachFromDevice(self):
        if hasattr(self, "poptorch_encoder"):
            self.poptorch_encoder.detachFromDevice()
        if hasattr(self, "poptorch_decoder"):
            self.poptorch_decoder.detachFromDevice()

    def _get_generation_step_tensor(self, generation_step):
        # Returns a 1 dimensional tensor of the form [device_iterations * replication factor]
        # with all elements equal to generation_step.
        # This ensures the dimensions are as expected by any parallelism options.
        return (
            torch.ones(self.ipu_config.inference_device_iterations * self.ipu_config.inference_replication_factor)
            * generation_step
        )

    def change_lm_head_to_indexed_input_linear(self, restore: bool):
        """Changes the LM head with the faster _IndexedInputLinear layer.

        Args:
            restore: whether to restore the LM head to the original version or not.
        """
        if restore:
            lm_head = self.get_output_embeddings()
            if lm_head.__class__ == _IndexedInputLinear:
                self.set_output_embeddings(lm_head.wrapped_linear)
        else:
            self.set_output_embeddings(_IndexedInputLinear(self.get_output_embeddings()))

    # Modified from https://github.com/huggingface/transformers/blob/v4.20.1/src/transformers/generation_utils.py#L1532
    def greedy_search(
        self,
        input_ids: torch.LongTensor,
        logits_processor: Optional[LogitsProcessorList] = None,
        stopping_criteria: Optional[StoppingCriteriaList] = None,
        max_length: Optional[int] = None,
        pad_token_id: Optional[int] = None,
        eos_token_id: Optional[int] = None,
        output_attentions: Optional[bool] = None,
        output_hidden_states: Optional[bool] = None,
        output_scores: Optional[bool] = None,
        return_dict_in_generate: Optional[bool] = None,
        **model_kwargs,
    ) -> Union[GreedySearchOutput, torch.LongTensor]:
        r"""
        Generates sequences of token ids for models with a language modeling head using **greedy decoding** and can be
        used for text-decoder, text-to-text, speech-to-text, and vision-to-text models.

        Parameters:

            input_ids (`torch.LongTensor` of shape `(batch_size, sequence_length)`):
                The sequence used as a prompt for the generation.
            logits_processor (`LogitsProcessorList`, *optional*):
                An instance of [`LogitsProcessorList`]. List of instances of class derived from [`LogitsProcessor`]
                used to modify the prediction scores of the language modeling head applied at each generation step.
            stopping_criteria (`StoppingCriteriaList`, *optional*):
                An instance of [`StoppingCriteriaList`]. List of instances of class derived from [`StoppingCriteria`]
                used to tell if the generation loop should stop.

            max_length (`int`, *optional*, defaults to 20):
                **DEPRECATED**. Use `logits_processor` or `stopping_criteria` directly to cap the number of generated
                tokens. The maximum length of the sequence to be generated.
            pad_token_id (`int`, *optional*):
                The id of the *padding* token.
            eos_token_id (`int`, *optional*):
                The id of the *end-of-sequence* token.
            output_attentions (`bool`, *optional*, defaults to `False`):
                Whether or not to return the attentions tensors of all attention layers. See `attentions` under
                returned tensors for more details.
            output_hidden_states (`bool`, *optional*, defaults to `False`):
                Whether or not to return the hidden states of all layers. See `hidden_states` under returned tensors
                for more details.
            output_scores (`bool`, *optional*, defaults to `False`):
                Whether or not to return the prediction scores. See `scores` under returned tensors for more details.
            return_dict_in_generate (`bool`, *optional*, defaults to `False`):
                Whether or not to return a [`~utils.ModelOutput`] instead of a plain tuple.
            model_kwargs:
                Additional model specific keyword arguments will be forwarded to the `forward` function of the model.
                If model is an encoder-decoder model the kwargs should include `encoder_outputs`.

        Return:
            [`~generation_utils.GreedySearchDecoderOnlyOutput`], [`~generation_utils.GreedySearchEncoderDecoderOutput`]
            or `torch.LongTensor`: A `torch.LongTensor` containing the generated tokens (default behaviour) or a
            [`~generation_utils.GreedySearchDecoderOnlyOutput`] if `model.config.is_encoder_decoder=False` and
            `return_dict_in_generate=True` or a [`~generation_utils.GreedySearchEncoderDecoderOutput`] if
            `model.config.is_encoder_decoder=True`.

        Examples:

        ```python
        >>> from transformers import (
        ...     AutoTokenizer,
        ...     AutoModelForCausalLM,
        ...     LogitsProcessorList,
        ...     MinLengthLogitsProcessor,
        ...     StoppingCriteriaList,
        ...     MaxLengthCriteria,
        ... )

        >>> tokenizer = AutoTokenizer.from_pretrained("gpt2")
        >>> model = AutoModelForCausalLM.from_pretrained("gpt2")

        >>> # set pad_token_id to eos_token_id because GPT2 does not have a EOS token
        >>> model.config.pad_token_id = model.config.eos_token_id

        >>> input_prompt = "It might be possible to"
        >>> input_ids = tokenizer(input_prompt, return_tensors="pt").input_ids

        >>> # instantiate logits processors
        >>> logits_processor = LogitsProcessorList(
        ...     [
        ...         MinLengthLogitsProcessor(10, eos_token_id=model.config.eos_token_id),
        ...     ]
        ... )
        >>> stopping_criteria = StoppingCriteriaList([MaxLengthCriteria(max_length=20)])

        >>> outputs = model.greedy_search(
        ...     input_ids, logits_processor=logits_processor, stopping_criteria=stopping_criteria
        ... )

        >>> tokenizer.batch_decode(outputs, skip_special_tokens=True)
        ["It might be possible to get a better understanding of the nature of the problem, but it's not"]
        ```"""
        # init values
        logits_processor = logits_processor if logits_processor is not None else LogitsProcessorList()
        stopping_criteria = stopping_criteria if stopping_criteria is not None else StoppingCriteriaList()
        if max_length is not None:
            warnings.warn(
                "`max_length` is deprecated in this function, use"
                " `stopping_criteria=StoppingCriteriaList([MaxLengthCriteria(max_length=max_length)])` instead.",
                UserWarning,
            )
            stopping_criteria = validate_stopping_criteria(stopping_criteria, max_length)
        else:
            max_length = stopping_criteria.max_length
        pad_token_id = pad_token_id if pad_token_id is not None else self.config.pad_token_id
        eos_token_id = eos_token_id if eos_token_id is not None else self.config.eos_token_id
        output_scores = output_scores if output_scores is not None else self.config.output_scores
        output_attentions = output_attentions if output_attentions is not None else self.config.output_attentions
        output_hidden_states = (
            output_hidden_states if output_hidden_states is not None else self.config.output_hidden_states
        )
        return_dict_in_generate = (
            return_dict_in_generate if return_dict_in_generate is not None else self.config.return_dict_in_generate
        )

        # init attention / hidden states / scores tuples
        scores = () if (return_dict_in_generate and output_scores) else None
        decoder_attentions = () if (return_dict_in_generate and output_attentions) else None
        cross_attentions = () if (return_dict_in_generate and output_attentions) else None
        decoder_hidden_states = () if (return_dict_in_generate and output_hidden_states) else None

        # if model is an encoder-decoder, retrieve encoder attention weights and hidden states
        if return_dict_in_generate and self.config.is_encoder_decoder:
            encoder_attentions = model_kwargs["encoder_outputs"].get("attentions") if output_attentions else None
            encoder_hidden_states = (
                model_kwargs["encoder_outputs"].get("hidden_states") if output_hidden_states else None
            )

        use_cache = model_kwargs.get("use_cache", False)
        if use_cache and self.__class__ not in MODELS_SUPPORTING_KV_CACHE:
            raise ValueError(
                f"{self.__class__} does not support KV caching. Pipelined models can be "
                "decorated using `supports_kv_cache` once they support static KV caching."
            )

        # keep track of which sequences are already finished
        unfinished_sequences = input_ids.new(input_ids.shape[0]).fill_(1)
        cur_len = input_ids.shape[-1]

        while True:
            # Change: remove synced_gpu code
            # Change: add input max_length padding
            if not use_cache:
                input_ids = self._pad_tensors_to_max_len(input_ids, stopping_criteria.max_length, pad_token_id)

                # Change: For a seq2seq model such as BART, the "attention_mask" is the encoder/cross attention mask and it does not require padding.
                if not self.config.is_encoder_decoder:
                    model_kwargs["attention_mask"] = self._pad_tensors_to_max_len(
                        model_kwargs["attention_mask"], stopping_criteria.max_length, 0
                    )

            # prepare model inputs
            model_inputs = self.prepare_inputs_for_generation(input_ids, **model_kwargs)

            # forward pass to get next token
            outputs = self._call_generate(
                generation_step=cur_len - 1,
                **model_inputs,
                return_dict=True,
                output_attentions=output_attentions,
                output_hidden_states=output_hidden_states,
            )

            # Change: Remove padding and restore to actual length
            if not use_cache:
                input_ids = input_ids[:, :cur_len]
                if not self.config.is_encoder_decoder:
                    model_kwargs["attention_mask"] = model_kwargs["attention_mask"][:, :cur_len]

            # Change: remove synced_gpu code

            next_token_logits = outputs.logits[:, -1, :]

            # pre-process distribution
            next_tokens_scores = logits_processor(input_ids, next_token_logits)

            # Store scores, attentions and hidden_states when required
            if return_dict_in_generate:
                if output_scores:
                    scores += (next_tokens_scores,)
                if output_attentions:
                    decoder_attentions += (
                        (outputs.decoder_attentions,) if self.config.is_encoder_decoder else (outputs.attentions,)
                    )
                    if self.config.is_encoder_decoder:
                        cross_attentions += (outputs.cross_attentions,)

                if output_hidden_states:
                    decoder_hidden_states += (
                        (outputs.decoder_hidden_states,)
                        if self.config.is_encoder_decoder
                        else (outputs.hidden_states,)
                    )

            # argmax
            next_tokens = torch.argmax(next_tokens_scores, dim=-1)

            # finished sentences should have their next token be a padding token
            if eos_token_id is not None:
                if pad_token_id is None:
                    raise ValueError("If `eos_token_id` is defined, make sure that `pad_token_id` is defined.")
                next_tokens = next_tokens * unfinished_sequences + pad_token_id * (1 - unfinished_sequences)

            # update generated ids, model inputs, and length for next step
            input_ids = torch.cat([input_ids, next_tokens[:, None]], dim=-1)
            model_kwargs = self._update_model_kwargs_for_generation(
                outputs, model_kwargs, is_encoder_decoder=self.config.is_encoder_decoder
            )
            cur_len = cur_len + 1

            # if eos_token was found in one sentence, set sentence to finished
            if eos_token_id is not None:
                unfinished_sequences = unfinished_sequences.mul((next_tokens != eos_token_id).long())

            # stop when each sentence is finished, or if we exceed the maximum length
            if unfinished_sequences.max() == 0 or stopping_criteria(input_ids, scores):
                # Change: remove synced_gpu code
                break
        # End of while True

        if return_dict_in_generate:
            if self.config.is_encoder_decoder:
                return GreedySearchEncoderDecoderOutput(
                    sequences=input_ids,
                    scores=scores,
                    encoder_attentions=encoder_attentions,
                    encoder_hidden_states=encoder_hidden_states,
                    decoder_attentions=decoder_attentions,
                    cross_attentions=cross_attentions,
                    decoder_hidden_states=decoder_hidden_states,
                )
            else:
                return GreedySearchDecoderOnlyOutput(
                    sequences=input_ids,
                    scores=scores,
                    attentions=decoder_attentions,
                    hidden_states=decoder_hidden_states,
                )
        else:
            return input_ids

    def beam_search(
        self,
        input_ids: torch.LongTensor,
        beam_scorer: BeamScorer,
        logits_processor: Optional[LogitsProcessorList] = None,
        stopping_criteria: Optional[StoppingCriteriaList] = None,
        max_length: Optional[int] = None,
        pad_token_id: Optional[int] = None,
        eos_token_id: Optional[int] = None,
        output_attentions: Optional[bool] = None,
        output_hidden_states: Optional[bool] = None,
        output_scores: Optional[bool] = None,
        return_dict_in_generate: Optional[bool] = None,
        **model_kwargs,
    ) -> Union[BeamSearchOutput, torch.LongTensor]:
        r"""
        Generates sequences of token ids for models with a language modeling head using **beam search decoding** and
        can be used for text-decoder, text-to-text, speech-to-text, and vision-to-text models.

        Parameters:

            input_ids (`torch.LongTensor` of shape `(batch_size, sequence_length)`):
                The sequence used as a prompt for the generation.
            beam_scorer (`BeamScorer`):
                An derived instance of [`BeamScorer`] that defines how beam hypotheses are constructed, stored and
                sorted during generation. For more information, the documentation of [`BeamScorer`] should be read.
            logits_processor (`LogitsProcessorList`, *optional*):
                An instance of [`LogitsProcessorList`]. List of instances of class derived from [`LogitsProcessor`]
                used to modify the prediction scores of the language modeling head applied at each generation step.
            stopping_criteria (`StoppingCriteriaList`, *optional*):
                An instance of [`StoppingCriteriaList`]. List of instances of class derived from [`StoppingCriteria`]
                used to tell if the generation loop should stop.
            max_length (`int`, *optional*, defaults to 20):
                **DEPRECATED**. Use `logits_processor` or `stopping_criteria` directly to cap the number of generated
                tokens. The maximum length of the sequence to be generated.
            pad_token_id (`int`, *optional*):
                The id of the *padding* token.
            eos_token_id (`int`, *optional*):
                The id of the *end-of-sequence* token.
            output_attentions (`bool`, *optional*, defaults to `False`):
                Whether or not to return the attentions tensors of all attention layers. See `attentions` under
                returned tensors for more details.
            output_hidden_states (`bool`, *optional*, defaults to `False`):
                Whether or not to return the hidden states of all layers. See `hidden_states` under returned tensors
                for more details.
            output_scores (`bool`, *optional*, defaults to `False`):
                Whether or not to return the prediction scores. See `scores` under returned tensors for more details.
            return_dict_in_generate (`bool`, *optional*, defaults to `False`):
                Whether or not to return a [`~utils.ModelOutput`] instead of a plain tuple.
            model_kwargs:
                Additional model specific kwargs will be forwarded to the `forward` function of the model. If model is
                an encoder-decoder model the kwargs should include `encoder_outputs`.

        Return:
            [`generation_utilsBeamSearchDecoderOnlyOutput`], [`~generation_utils.BeamSearchEncoderDecoderOutput`] or
            `torch.LongTensor`: A `torch.LongTensor` containing the generated tokens (default behaviour) or a
            [`~generation_utils.BeamSearchDecoderOnlyOutput`] if `model.config.is_encoder_decoder=False` and
            `return_dict_in_generate=True` or a [`~generation_utils.BeamSearchEncoderDecoderOutput`] if
            `model.config.is_encoder_decoder=True`.


        Examples:

        ```python
        >>> from transformers import (
        ...     AutoTokenizer,
        ...     AutoModelForSeq2SeqLM,
        ...     LogitsProcessorList,
        ...     MinLengthLogitsProcessor,
        ...     BeamSearchScorer,
        ... )
        >>> import torch

        >>> tokenizer = AutoTokenizer.from_pretrained("t5-base")
        >>> model = AutoModelForSeq2SeqLM.from_pretrained("t5-base")

        >>> encoder_input_str = "translate English to German: How old are you?"
        >>> encoder_input_ids = tokenizer(encoder_input_str, return_tensors="pt").input_ids


        >>> # lets run beam search using 3 beams
        >>> num_beams = 3
        >>> # define decoder start token ids
        >>> input_ids = torch.ones((num_beams, 1), device=model.device, dtype=torch.long)
        >>> input_ids = input_ids * model.config.decoder_start_token_id

        >>> # add encoder_outputs to model keyword arguments
        >>> model_kwargs = {
        ...     "encoder_outputs": model.get_encoder()(
        ...         encoder_input_ids.repeat_interleave(num_beams, dim=0), return_dict=True
        ...     )
        ... }

        >>> # instantiate beam scorer
        >>> beam_scorer = BeamSearchScorer(
        ...     batch_size=1,
        ...     num_beams=num_beams,
        ...     device=model.device,
        ... )

        >>> # instantiate logits processors
        >>> logits_processor = LogitsProcessorList(
        ...     [
        ...         MinLengthLogitsProcessor(5, eos_token_id=model.config.eos_token_id),
        ...     ]
        ... )

        >>> outputs = model.beam_search(input_ids, beam_scorer, logits_processor=logits_processor, **model_kwargs)

        >>> tokenizer.batch_decode(outputs, skip_special_tokens=True)
        ['Wie alt bist du?']
        ```"""
        # init values
        logits_processor = logits_processor if logits_processor is not None else LogitsProcessorList()
        stopping_criteria = stopping_criteria if stopping_criteria is not None else StoppingCriteriaList()
        if max_length is not None:
            warnings.warn(
                "`max_length` is deprecated in this function, use"
                " `stopping_criteria=StoppingCriteriaList(MaxLengthCriteria(max_length=max_length))` instead.",
                UserWarning,
            )
            stopping_criteria = validate_stopping_criteria(stopping_criteria, max_length)
        if len(stopping_criteria) == 0:
            warnings.warn("You don't have defined any stopping_criteria, this will likely loop forever", UserWarning)
        pad_token_id = pad_token_id if pad_token_id is not None else self.config.pad_token_id
        eos_token_id = eos_token_id if eos_token_id is not None else self.config.eos_token_id
        output_scores = output_scores if output_scores is not None else self.config.output_scores
        output_attentions = output_attentions if output_attentions is not None else self.config.output_attentions
        output_hidden_states = (
            output_hidden_states if output_hidden_states is not None else self.config.output_hidden_states
        )
        return_dict_in_generate = (
            return_dict_in_generate if return_dict_in_generate is not None else self.config.return_dict_in_generate
        )

        batch_size = len(beam_scorer._beam_hyps)
        num_beams = beam_scorer.num_beams

        batch_beam_size, cur_len = input_ids.shape

        if num_beams * batch_size != batch_beam_size:
            raise ValueError(
                f"Batch dimension of `input_ids` should be {num_beams * batch_size}, but is {batch_beam_size}."
            )

        # init attention / hidden states / scores tuples
        scores = () if (return_dict_in_generate and output_scores) else None
        beam_indices = (
            tuple(() for _ in range(batch_beam_size)) if (return_dict_in_generate and output_scores) else None
        )
        decoder_attentions = () if (return_dict_in_generate and output_attentions) else None
        cross_attentions = () if (return_dict_in_generate and output_attentions) else None
        decoder_hidden_states = () if (return_dict_in_generate and output_hidden_states) else None

        # if model is an encoder-decoder, retrieve encoder attention weights and hidden states
        if return_dict_in_generate and self.config.is_encoder_decoder:
            encoder_attentions = model_kwargs["encoder_outputs"].get("attentions") if output_attentions else None
            encoder_hidden_states = (
                model_kwargs["encoder_outputs"].get("hidden_states") if output_hidden_states else None
            )

        use_cache = model_kwargs.get("use_cache", False)
        if use_cache and self.__class__ not in MODELS_SUPPORTING_KV_CACHE:
            raise ValueError(
                f"{self.__class__} does not support KV caching. Pipelined models can be "
                "decorated using `supports_kv_cache` once they support static KV caching."
            )

        beam_scores = torch.zeros((batch_size, num_beams), dtype=torch.float, device=input_ids.device)
        beam_scores[:, 1:] = -1e9
        beam_scores = beam_scores.view((batch_size * num_beams,))

        while True:
            # Change: remove synced_gpu code
            # Change: add input max_length padding
            if not use_cache:
                input_ids = self._pad_tensors_to_max_len(input_ids, stopping_criteria.max_length, pad_token_id)

                # Change: For a seq2seq model such as BART, the "attention_mask" is the encoder/cross attention mask and it does not require padding.
                if not self.config.is_encoder_decoder:
                    model_kwargs["attention_mask"] = self._pad_tensors_to_max_len(
                        model_kwargs["attention_mask"], stopping_criteria.max_length, 0
                    )

            model_inputs = self.prepare_inputs_for_generation(input_ids, **model_kwargs)

            outputs = self._call_generate(
                generation_step=cur_len - 1,
                **model_inputs,
                return_dict=True,
                output_attentions=output_attentions,
                output_hidden_states=output_hidden_states,
            )
            # Change: Remove padding and restore to actual length
            if not use_cache:
                input_ids = input_ids[:, :cur_len]
                if not self.config.is_encoder_decoder:
                    model_kwargs["attention_mask"] = model_kwargs["attention_mask"][:, :cur_len]

            # Change: remove synced_gpu code

            # Change: cast to float on cpu
            next_token_logits = outputs.logits[:, -1, :].float()
            # hack: adjust tokens for Marian. For Marian we have to make sure that the `pad_token_id`
            # cannot be generated both before and after the `nn.functional.log_softmax` operation.
            next_token_logits = self.adjust_logits_during_generation(next_token_logits, cur_len=cur_len)
            next_token_scores = nn.functional.log_softmax(
                next_token_logits, dim=-1
            )  # (batch_size * num_beams, vocab_size)

            next_token_scores_processed = logits_processor(input_ids, next_token_scores)
            next_token_scores = next_token_scores_processed + beam_scores[:, None].expand_as(next_token_scores)

            # Store scores, attentions and hidden_states when required
            if return_dict_in_generate:
                if output_scores:
                    scores += (next_token_scores_processed,)
                if output_attentions:
                    decoder_attentions += (
                        (outputs.decoder_attentions,) if self.config.is_encoder_decoder else (outputs.attentions,)
                    )
                    if self.config.is_encoder_decoder:
                        cross_attentions += (outputs.cross_attentions,)

                if output_hidden_states:
                    decoder_hidden_states += (
                        (outputs.decoder_hidden_states,)
                        if self.config.is_encoder_decoder
                        else (outputs.hidden_states,)
                    )

            # reshape for beam search
            vocab_size = next_token_scores.shape[-1]
            next_token_scores = next_token_scores.view(batch_size, num_beams * vocab_size)

            next_token_scores, next_tokens = torch.topk(
                next_token_scores, 2 * num_beams, dim=1, largest=True, sorted=True
            )

            next_indices = torch_int_div(next_tokens, vocab_size)
            next_tokens = next_tokens % vocab_size

            # stateless
            beam_outputs = beam_scorer.process(
                input_ids,
                next_token_scores,
                next_tokens,
                next_indices,
                pad_token_id=pad_token_id,
                eos_token_id=eos_token_id,
                beam_indices=beam_indices,
            )

            beam_scores = beam_outputs["next_beam_scores"]
            beam_next_tokens = beam_outputs["next_beam_tokens"]
            beam_idx = beam_outputs["next_beam_indices"]

            input_ids = torch.cat([input_ids[beam_idx, :], beam_next_tokens.unsqueeze(-1)], dim=-1)

            model_kwargs = self._update_model_kwargs_for_generation(
                outputs, model_kwargs, is_encoder_decoder=self.config.is_encoder_decoder
            )
            if model_kwargs["past"] is not None:
                model_kwargs["past"] = self._reorder_cache(model_kwargs["past"], beam_idx)
            # Change: add beam_idx to model_kwargs so KV caching can be made aware of it on device
            model_kwargs["beam_idx"] = beam_idx

            if return_dict_in_generate and output_scores:
                beam_indices = tuple((beam_indices[beam_idx[i]] + (beam_idx[i],) for i in range(len(beam_indices))))

            # increase cur_len
            cur_len = cur_len + 1

            if beam_scorer.is_done or stopping_criteria(input_ids, scores):
                break

        sequence_outputs = beam_scorer.finalize(
            input_ids,
            beam_scores,
            next_tokens,
            next_indices,
            pad_token_id=pad_token_id,
            eos_token_id=eos_token_id,
            max_length=stopping_criteria.max_length,
            beam_indices=beam_indices,
        )

        if return_dict_in_generate:
            if not output_scores:
                sequence_outputs["sequence_scores"] = None

            if self.config.is_encoder_decoder:
                return BeamSearchEncoderDecoderOutput(
                    sequences=sequence_outputs["sequences"],
                    sequences_scores=sequence_outputs["sequence_scores"],
                    scores=scores,
                    beam_indices=sequence_outputs["beam_indices"],
                    encoder_attentions=encoder_attentions,
                    encoder_hidden_states=encoder_hidden_states,
                    decoder_attentions=decoder_attentions,
                    cross_attentions=cross_attentions,
                    decoder_hidden_states=decoder_hidden_states,
                )
            else:
                return BeamSearchDecoderOnlyOutput(
                    sequences=sequence_outputs["sequences"],
                    sequences_scores=sequence_outputs["sequence_scores"],
                    scores=scores,
                    beam_indices=sequence_outputs["beam_indices"],
                    attentions=decoder_attentions,
                    hidden_states=decoder_hidden_states,
                )
        else:
            return sequence_outputs["sequences"]

    def sample(
        self,
        input_ids: torch.LongTensor,
        logits_processor: Optional[LogitsProcessorList] = None,
        stopping_criteria: Optional[StoppingCriteriaList] = None,
        logits_warper: Optional[LogitsProcessorList] = None,
        max_length: Optional[int] = None,
        pad_token_id: Optional[int] = None,
        eos_token_id: Optional[int] = None,
        output_attentions: Optional[bool] = None,
        output_hidden_states: Optional[bool] = None,
        output_scores: Optional[bool] = None,
        return_dict_in_generate: Optional[bool] = None,
        **model_kwargs,
    ) -> Union[SampleOutput, torch.LongTensor]:
        r"""
        Generates sequences of token ids for models with a language modeling head using **multinomial sampling** and
        can be used for text-decoder, text-to-text, speech-to-text, and vision-to-text models.

        Parameters:

            input_ids (`torch.LongTensor` of shape `(batch_size, sequence_length)`):
                The sequence used as a prompt for the generation.
            logits_processor (`LogitsProcessorList`, *optional*):
                An instance of [`LogitsProcessorList`]. List of instances of class derived from [`LogitsProcessor`]
                used to modify the prediction scores of the language modeling head applied at each generation step.
            stopping_criteria (`StoppingCriteriaList`, *optional*):
                An instance of [`StoppingCriteriaList`]. List of instances of class derived from [`StoppingCriteria`]
                used to tell if the generation loop should stop.
            logits_warper (`LogitsProcessorList`, *optional*):
                An instance of [`LogitsProcessorList`]. List of instances of class derived from [`LogitsWarper`] used
                to warp the prediction score distribution of the language modeling head applied before multinomial
                sampling at each generation step.
            max_length (`int`, *optional*, defaults to 20):
                **DEPRECATED**. Use `logits_processor` or `stopping_criteria` directly to cap the number of generated
                tokens. The maximum length of the sequence to be generated.
            pad_token_id (`int`, *optional*):
                The id of the *padding* token.
            eos_token_id (`int`, *optional*):
                The id of the *end-of-sequence* token.
            output_attentions (`bool`, *optional*, defaults to `False`):
                Whether or not to return the attentions tensors of all attention layers. See `attentions` under
                returned tensors for more details.
            output_hidden_states (`bool`, *optional*, defaults to `False`):
                Whether or not to return the hidden states of all layers. See `hidden_states` under returned tensors
                for more details.
            output_scores (`bool`, *optional*, defaults to `False`):
                Whether or not to return the prediction scores. See `scores` under returned tensors for more details.
            return_dict_in_generate (`bool`, *optional*, defaults to `False`):
                Whether or not to return a [`~utils.ModelOutput`] instead of a plain tuple.
            model_kwargs:
                Additional model specific kwargs will be forwarded to the `forward` function of the model. If model is
                an encoder-decoder model the kwargs should include `encoder_outputs`.

        Return:
            [`~generation_utils.SampleDecoderOnlyOutput`], [`~generation_utils.SampleEncoderDecoderOutput`] or
            `torch.LongTensor`: A `torch.LongTensor` containing the generated tokens (default behaviour) or a
            [`~generation_utils.SampleDecoderOnlyOutput`] if `model.config.is_encoder_decoder=False` and
            `return_dict_in_generate=True` or a [`~generation_utils.SampleEncoderDecoderOutput`] if
            `model.config.is_encoder_decoder=True`.

        Examples:

        ```python
        >>> from transformers import (
        ...     AutoTokenizer,
        ...     AutoModelForCausalLM,
        ...     LogitsProcessorList,
        ...     MinLengthLogitsProcessor,
        ...     TopKLogitsWarper,
        ...     TemperatureLogitsWarper,
        ...     StoppingCriteriaList,
        ...     MaxLengthCriteria,
        ... )
        >>> import torch

        >>> tokenizer = AutoTokenizer.from_pretrained("gpt2")
        >>> model = AutoModelForCausalLM.from_pretrained("gpt2")

        >>> # set pad_token_id to eos_token_id because GPT2 does not have a EOS token
        >>> model.config.pad_token_id = model.config.eos_token_id

        >>> input_prompt = "Today is a beautiful day, and"
        >>> input_ids = tokenizer(input_prompt, return_tensors="pt").input_ids

        >>> # instantiate logits processors
        >>> logits_processor = LogitsProcessorList(
        ...     [
        ...         MinLengthLogitsProcessor(15, eos_token_id=model.config.eos_token_id),
        ...     ]
        ... )
        >>> # instantiate logits processors
        >>> logits_warper = LogitsProcessorList(
        ...     [
        ...         TopKLogitsWarper(50),
        ...         TemperatureLogitsWarper(0.7),
        ...     ]
        ... )

        >>> stopping_criteria = StoppingCriteriaList([MaxLengthCriteria(max_length=20)])

        >>> torch.manual_seed(0)  # doctest: +IGNORE_RESULT
        >>> outputs = model.sample(
        ...     input_ids,
        ...     logits_processor=logits_processor,
        ...     logits_warper=logits_warper,
        ...     stopping_criteria=stopping_criteria,
        ... )

        >>> tokenizer.batch_decode(outputs, skip_special_tokens=True)
        ['Today is a beautiful day, and a wonderful day.\n\nI was lucky enough to meet the']
        ```"""

        # init values
        logits_processor = logits_processor if logits_processor is not None else LogitsProcessorList()
        stopping_criteria = stopping_criteria if stopping_criteria is not None else StoppingCriteriaList()
        if max_length is not None:
            warnings.warn(
                "`max_length` is deprecated in this function, use"
                " `stopping_criteria=StoppingCriteriaList(MaxLengthCriteria(max_length=max_length))` instead.",
                UserWarning,
            )
            stopping_criteria = validate_stopping_criteria(stopping_criteria, max_length)
        logits_warper = logits_warper if logits_warper is not None else LogitsProcessorList()
        pad_token_id = pad_token_id if pad_token_id is not None else self.config.pad_token_id
        eos_token_id = eos_token_id if eos_token_id is not None else self.config.eos_token_id
        output_scores = output_scores if output_scores is not None else self.config.output_scores
        output_attentions = output_attentions if output_attentions is not None else self.config.output_attentions
        output_hidden_states = (
            output_hidden_states if output_hidden_states is not None else self.config.output_hidden_states
        )
        return_dict_in_generate = (
            return_dict_in_generate if return_dict_in_generate is not None else self.config.return_dict_in_generate
        )

        # init attention / hidden states / scores tuples
        scores = () if (return_dict_in_generate and output_scores) else None
        decoder_attentions = () if (return_dict_in_generate and output_attentions) else None
        cross_attentions = () if (return_dict_in_generate and output_attentions) else None
        decoder_hidden_states = () if (return_dict_in_generate and output_hidden_states) else None

        # if model is an encoder-decoder, retrieve encoder attention weights and hidden states
        if return_dict_in_generate and self.config.is_encoder_decoder:
            encoder_attentions = model_kwargs["encoder_outputs"].get("attentions") if output_attentions else None
            encoder_hidden_states = (
                model_kwargs["encoder_outputs"].get("hidden_states") if output_hidden_states else None
            )

        use_cache = model_kwargs.get("use_cache", False)
        if use_cache and self.__class__ not in MODELS_SUPPORTING_KV_CACHE:
            raise ValueError(
                f"{self.__class__} does not support KV caching. Pipelined models can be "
                "decorated using `supports_kv_cache` once they support static KV caching."
            )

        # keep track of which sequences are already finished
        unfinished_sequences = input_ids.new(input_ids.shape[0]).fill_(1)
        cur_len = input_ids.shape[-1]

        # auto-regressive generation
        while True:
            # Change: remove synced_gpu code
            # Change: add input max_length padding
            if not use_cache:
                input_ids = self._pad_tensors_to_max_len(input_ids, stopping_criteria.max_length, pad_token_id)

                # Change: For a seq2seq model such as BART, the "attention_mask" is the encoder/cross attention mask and it does not require padding.
                if not self.config.is_encoder_decoder:
                    model_kwargs["attention_mask"] = self._pad_tensors_to_max_len(
                        model_kwargs["attention_mask"], stopping_criteria.max_length, 0
                    )

            # prepare model inputs
            model_inputs = self.prepare_inputs_for_generation(input_ids, **model_kwargs)

            # forward pass to get next token
            outputs = self._call_generate(
                generation_step=cur_len - 1,
                **model_inputs,
                return_dict=True,
                output_attentions=output_attentions,
                output_hidden_states=output_hidden_states,
            )

            # Change: Remove padding and restore to actual length
            if not use_cache:
                input_ids = input_ids[:, :cur_len]
                if not self.config.is_encoder_decoder:
                    model_kwargs["attention_mask"] = model_kwargs["attention_mask"][:, :cur_len]

            # Change: remove synced_gpu code

            # Change: cast to float on cpu
            next_token_logits = outputs.logits[:, -1, :].float()

            # pre-process distribution
            next_token_scores = logits_processor(input_ids, next_token_logits)
            next_token_scores = logits_warper(input_ids, next_token_scores)

            # Store scores, attentions and hidden_states when required
            if return_dict_in_generate:
                if output_scores:
                    scores += (next_token_scores,)
                if output_attentions:
                    decoder_attentions += (
                        (outputs.decoder_attentions,) if self.config.is_encoder_decoder else (outputs.attentions,)
                    )
                    if self.config.is_encoder_decoder:
                        cross_attentions += (outputs.cross_attentions,)

                if output_hidden_states:
                    decoder_hidden_states += (
                        (outputs.decoder_hidden_states,)
                        if self.config.is_encoder_decoder
                        else (outputs.hidden_states,)
                    )

            # sample
            probs = nn.functional.softmax(next_token_scores.float(), dim=-1)
            next_tokens = torch.multinomial(probs, num_samples=1).squeeze(1)

            # finished sentences should have their next token be a padding token
            if eos_token_id is not None:
                if pad_token_id is None:
                    raise ValueError("If `eos_token_id` is defined, make sure that `pad_token_id` is defined.")
                next_tokens = next_tokens * unfinished_sequences + pad_token_id * (1 - unfinished_sequences)

            # update generated ids, model inputs, and length for next step
            input_ids = torch.cat([input_ids, next_tokens[:, None]], dim=-1)
            model_kwargs = self._update_model_kwargs_for_generation(
                outputs, model_kwargs, is_encoder_decoder=self.config.is_encoder_decoder
            )
            cur_len = cur_len + 1

            # if eos_token was found in one sentence, set sentence to finished
            if eos_token_id is not None:
                unfinished_sequences = unfinished_sequences.mul((next_tokens != eos_token_id).long())

            # stop when each sentence is finished, or if we exceed the maximum length
            if unfinished_sequences.max() == 0 or stopping_criteria(input_ids, scores):
                break

        if return_dict_in_generate:
            if self.config.is_encoder_decoder:
                return SampleEncoderDecoderOutput(
                    sequences=input_ids,
                    scores=scores,
                    encoder_attentions=encoder_attentions,
                    encoder_hidden_states=encoder_hidden_states,
                    decoder_attentions=decoder_attentions,
                    cross_attentions=cross_attentions,
                    decoder_hidden_states=decoder_hidden_states,
                )
            else:
                return SampleDecoderOnlyOutput(
                    sequences=input_ids,
                    scores=scores,
                    attentions=decoder_attentions,
                    hidden_states=decoder_hidden_states,
                )
        else:
            return input_ids

    def beam_sample(
        self,
        input_ids: torch.LongTensor,
        beam_scorer: BeamScorer,
        logits_processor: Optional[LogitsProcessorList] = None,
        stopping_criteria: Optional[StoppingCriteriaList] = None,
        logits_warper: Optional[LogitsProcessorList] = None,
        max_length: Optional[int] = None,
        pad_token_id: Optional[int] = None,
        eos_token_id: Optional[int] = None,
        output_attentions: Optional[bool] = None,
        output_hidden_states: Optional[bool] = None,
        output_scores: Optional[bool] = None,
        return_dict_in_generate: Optional[bool] = None,
        **model_kwargs,
    ) -> Union[BeamSampleOutput, torch.LongTensor]:
        r"""
        Generates sequences of token ids for models with a language modeling head using **beam search multinomial
        sampling** and can be used for text-decoder, text-to-text, speech-to-text, and vision-to-text models.

        Parameters:

            input_ids (`torch.LongTensor` of shape `(batch_size, sequence_length)`):
                The sequence used as a prompt for the generation.
            beam_scorer (`BeamScorer`):
                A derived instance of [`BeamScorer`] that defines how beam hypotheses are constructed, stored and
                sorted during generation. For more information, the documentation of [`BeamScorer`] should be read.
            logits_processor (`LogitsProcessorList`, *optional*):
                An instance of [`LogitsProcessorList`]. List of instances of class derived from [`LogitsProcessor`]
                used to modify the prediction scores of the language modeling head applied at each generation step.
            stopping_criteria (`StoppingCriteriaList`, *optional*):
                An instance of [`StoppingCriteriaList`]. List of instances of class derived from [`StoppingCriteria`]
                used to tell if the generation loop should stop.
            logits_warper (`LogitsProcessorList`, *optional*):
                An instance of [`LogitsProcessorList`]. List of instances of class derived from [`LogitsWarper`] used
                to warp the prediction score distribution of the language modeling head applied before multinomial
                sampling at each generation step.
            max_length (`int`, *optional*, defaults to 20):
                **DEPRECATED**. Use `logits_processor` or `stopping_criteria` directly to cap the number of generated
                tokens. The maximum length of the sequence to be generated.
            pad_token_id (`int`, *optional*):
                The id of the *padding* token.
            eos_token_id (`int`, *optional*):
                The id of the *end-of-sequence* token.
            output_attentions (`bool`, *optional*, defaults to `False`):
                Whether or not to return the attentions tensors of all attention layers. See `attentions` under
                returned tensors for more details.
            output_hidden_states (`bool`, *optional*, defaults to `False`):
                Whether or not to return the hidden states of all layers. See `hidden_states` under returned tensors
                for more details.
            output_scores (`bool`, *optional*, defaults to `False`):
                Whether or not to return the prediction scores. See `scores` under returned tensors for more details.
            return_dict_in_generate (`bool`, *optional*, defaults to `False`):
                Whether or not to return a [`~utils.ModelOutput`] instead of a plain tuple.
            model_kwargs:
                Additional model specific kwargs will be forwarded to the `forward` function of the model. If model is
                an encoder-decoder model the kwargs should include `encoder_outputs`.

        Return:
            [`~generation_utils.BeamSampleDecoderOnlyOutput`], [`~generation_utils.BeamSampleEncoderDecoderOutput`] or
            `torch.LongTensor`: A `torch.LongTensor` containing the generated tokens (default behaviour) or a
            [`~generation_utils.BeamSampleDecoderOnlyOutput`] if `model.config.is_encoder_decoder=False` and
            `return_dict_in_generate=True` or a [`~generation_utils.BeamSampleEncoderDecoderOutput`] if
            `model.config.is_encoder_decoder=True`.

        Examples:

        ```python
        >>> from transformers import (
        ...     AutoTokenizer,
        ...     AutoModelForSeq2SeqLM,
        ...     LogitsProcessorList,
        ...     MinLengthLogitsProcessor,
        ...     TopKLogitsWarper,
        ...     TemperatureLogitsWarper,
        ...     BeamSearchScorer,
        ... )
        >>> import torch

        >>> tokenizer = AutoTokenizer.from_pretrained("t5-base")
        >>> model = AutoModelForSeq2SeqLM.from_pretrained("t5-base")

        >>> encoder_input_str = "translate English to German: How old are you?"
        >>> encoder_input_ids = tokenizer(encoder_input_str, return_tensors="pt").input_ids

        >>> # lets run beam search using 3 beams
        >>> num_beams = 3
        >>> # define decoder start token ids
        >>> input_ids = torch.ones((num_beams, 1), device=model.device, dtype=torch.long)
        >>> input_ids = input_ids * model.config.decoder_start_token_id

        >>> # add encoder_outputs to model keyword arguments
        >>> model_kwargs = {
        ...     "encoder_outputs": model.get_encoder()(
        ...         encoder_input_ids.repeat_interleave(num_beams, dim=0), return_dict=True
        ...     )
        ... }

        >>> # instantiate beam scorer
        >>> beam_scorer = BeamSearchScorer(
        ...     batch_size=1,
        ...     max_length=model.config.max_length,
        ...     num_beams=num_beams,
        ...     device=model.device,
        ... )

        >>> # instantiate logits processors
        >>> logits_processor = LogitsProcessorList(
        ...     [MinLengthLogitsProcessor(5, eos_token_id=model.config.eos_token_id)]
        ... )
        >>> # instantiate logits processors
        >>> logits_warper = LogitsProcessorList(
        ...     [
        ...         TopKLogitsWarper(50),
        ...         TemperatureLogitsWarper(0.7),
        ...     ]
        ... )

        >>> outputs = model.beam_sample(
        ...     input_ids, beam_scorer, logits_processor=logits_processor, logits_warper=logits_warper, **model_kwargs
        ... )

        >>> tokenizer.batch_decode(outputs, skip_special_tokens=True)
        ['Wie alt bist du?']
        ```"""
        # init values
        logits_processor = logits_processor if logits_processor is not None else LogitsProcessorList()
        stopping_criteria = stopping_criteria if stopping_criteria is not None else StoppingCriteriaList()
        if max_length is not None:
            warnings.warn(
                "`max_length` is deprecated in this function, use"
                " `stopping_criteria=StoppingCriteriaList(MaxLengthCriteria(max_length=max_length))` instead.",
                UserWarning,
            )
            stopping_criteria = validate_stopping_criteria(stopping_criteria, max_length)
        pad_token_id = pad_token_id if pad_token_id is not None else self.config.pad_token_id
        eos_token_id = eos_token_id if eos_token_id is not None else self.config.eos_token_id
        output_scores = output_scores if output_scores is not None else self.config.output_scores
        output_attentions = output_attentions if output_attentions is not None else self.config.output_attentions
        output_hidden_states = (
            output_hidden_states if output_hidden_states is not None else self.config.output_hidden_states
        )
        return_dict_in_generate = (
            return_dict_in_generate if return_dict_in_generate is not None else self.config.return_dict_in_generate
        )

        batch_size = len(beam_scorer._beam_hyps)
        num_beams = beam_scorer.num_beams

        batch_beam_size, cur_len = input_ids.shape

        # init attention / hidden states / scores tuples
        scores = () if (return_dict_in_generate and output_scores) else None
        beam_indices = (
            tuple(() for _ in range(batch_beam_size)) if (return_dict_in_generate and output_scores) else None
        )
        decoder_attentions = () if (return_dict_in_generate and output_attentions) else None
        cross_attentions = () if (return_dict_in_generate and output_attentions) else None
        decoder_hidden_states = () if (return_dict_in_generate and output_hidden_states) else None

        # if model is an encoder-decoder, retrieve encoder attention weights and hidden states
        if return_dict_in_generate and self.config.is_encoder_decoder:
            encoder_attentions = model_kwargs["encoder_outputs"].get("attentions") if output_attentions else None
            encoder_hidden_states = (
                model_kwargs["encoder_outputs"].get("hidden_states") if output_hidden_states else None
            )

        use_cache = model_kwargs.get("use_cache", False)
        if use_cache and self.__class__ not in MODELS_SUPPORTING_KV_CACHE:
            raise ValueError(
                f"{self.__class__} does not support KV caching. Pipelined models can be "
                "decorated using `supports_kv_cache` once they support static KV caching."
            )

        beam_scores = torch.zeros((batch_size, num_beams), dtype=torch.float, device=input_ids.device)
        beam_scores = beam_scores.view((batch_size * num_beams,))

        while True:
            # Change: remove synced_gpu code
            # Change: add input max_length padding
            if not use_cache:
                input_ids = self._pad_tensors_to_max_len(input_ids, stopping_criteria.max_length, pad_token_id)

                # Change: For a seq2seq model such as BART, the "attention_mask" is the encoder/cross attention mask and it does not require padding.
                if not self.config.is_encoder_decoder:
                    model_kwargs["attention_mask"] = self._pad_tensors_to_max_len(
                        model_kwargs["attention_mask"], stopping_criteria.max_length, 0
                    )

            model_inputs = self.prepare_inputs_for_generation(input_ids, **model_kwargs)

            outputs = self._call_generate(
                generation_step=cur_len - 1,
                **model_inputs,
                return_dict=True,
                output_attentions=output_attentions,
                output_hidden_states=output_hidden_states,
            )
            # Change: Remove padding and restore to actual length
            if not use_cache:
                input_ids = input_ids[:, :cur_len]
                if not self.config.is_encoder_decoder:
                    model_kwargs["attention_mask"] = model_kwargs["attention_mask"][:, :cur_len]

            # Change: remove synced_gpu code

            # Change: cast to float on cpu
            next_token_logits = outputs.logits[:, -1, :].float()

            # hack: adjust tokens for Marian. For Marian we have to make sure that the `pad_token_id`
            # cannot be generated both before and after the `nn.functional.log_softmax` operation.
            next_token_logits = self.adjust_logits_during_generation(next_token_logits, cur_len=cur_len)
            next_token_scores = nn.functional.log_softmax(
                next_token_logits, dim=-1
            )  # (batch_size * num_beams, vocab_size)

            next_token_scores_processed = logits_processor(input_ids, next_token_scores)
            next_token_scores = next_token_scores_processed + beam_scores[:, None].expand_as(next_token_scores)
            next_token_scores = logits_warper(input_ids, next_token_scores)

            # Store scores, attentions and hidden_states when required
            if return_dict_in_generate:
                if output_scores:
                    scores += (logits_warper(input_ids, next_token_scores_processed),)
                if output_attentions:
                    decoder_attentions += (
                        (outputs.decoder_attentions,) if self.config.is_encoder_decoder else (outputs.attentions,)
                    )
                    if self.config.is_encoder_decoder:
                        cross_attentions += (outputs.cross_attentions,)

                if output_hidden_states:
                    decoder_hidden_states += (
                        (outputs.decoder_hidden_states,)
                        if self.config.is_encoder_decoder
                        else (outputs.hidden_states,)
                    )

            # reshape for beam search
            vocab_size = next_token_scores.shape[-1]
            next_token_scores = next_token_scores.view(batch_size, num_beams * vocab_size)

            probs = nn.functional.softmax(next_token_scores, dim=-1)

            next_tokens = torch.multinomial(probs, num_samples=2 * num_beams)
            next_token_scores = torch.gather(next_token_scores, -1, next_tokens)

            next_token_scores, _indices = torch.sort(next_token_scores, descending=True, dim=1)
            next_tokens = torch.gather(next_tokens, -1, _indices)

            next_indices = torch_int_div(next_tokens, vocab_size)
            next_tokens = next_tokens % vocab_size

            # stateless
            beam_outputs = beam_scorer.process(
                input_ids,
                next_token_scores,
                next_tokens,
                next_indices,
                pad_token_id=pad_token_id,
                eos_token_id=eos_token_id,
                beam_indices=beam_indices,
            )
            beam_scores = beam_outputs["next_beam_scores"]
            beam_next_tokens = beam_outputs["next_beam_tokens"]
            beam_idx = beam_outputs["next_beam_indices"]

            input_ids = torch.cat([input_ids[beam_idx, :], beam_next_tokens.unsqueeze(-1)], dim=-1)

            model_kwargs = self._update_model_kwargs_for_generation(
                outputs, model_kwargs, is_encoder_decoder=self.config.is_encoder_decoder
            )
            if model_kwargs["past"] is not None:
                model_kwargs["past"] = self._reorder_cache(model_kwargs["past"], beam_idx)
            # Change: add beam_idx to model_kwargs so KV caching can be made aware of it on device
            model_kwargs["beam_idx"] = beam_idx

            if return_dict_in_generate and output_scores:
                beam_indices = tuple((beam_indices[beam_idx[i]] + (beam_idx[i],) for i in range(len(beam_indices))))

            # increase cur_len
            cur_len = cur_len + 1

            if beam_scorer.is_done or stopping_criteria(input_ids, scores):
                break

        sequence_outputs = beam_scorer.finalize(
            input_ids,
            beam_scores,
            next_tokens,
            next_indices,
            pad_token_id=pad_token_id,
            eos_token_id=eos_token_id,
            max_length=stopping_criteria.max_length,
            beam_indices=beam_indices,
        )

        if return_dict_in_generate:
            if not output_scores:
                sequence_outputs["sequence_scores"] = None

            if self.config.is_encoder_decoder:
                return BeamSampleEncoderDecoderOutput(
                    sequences=sequence_outputs["sequences"],
                    sequences_scores=sequence_outputs["sequence_scores"],
                    scores=scores,
                    beam_indices=sequence_outputs["beam_indices"],
                    encoder_attentions=encoder_attentions,
                    encoder_hidden_states=encoder_hidden_states,
                    decoder_attentions=decoder_attentions,
                    cross_attentions=cross_attentions,
                    decoder_hidden_states=decoder_hidden_states,
                )
            else:
                return BeamSampleDecoderOnlyOutput(
                    sequences=sequence_outputs["sequences"],
                    sequences_scores=sequence_outputs["sequence_scores"],
                    scores=scores,
                    beam_indices=sequence_outputs["beam_indices"],
                    attentions=decoder_attentions,
                    hidden_states=decoder_hidden_states,
                )
        else:
            return sequence_outputs["sequences"]<|MERGE_RESOLUTION|>--- conflicted
+++ resolved
@@ -221,11 +221,8 @@
     def __init__(self, pipelined_model, encoder_outputs):
         super().__init__()
         self.pipelined_model = pipelined_model
-<<<<<<< HEAD
         self.pipelined_model.set_output_embeddings(_IndexedInputLinear(self.pipelined_model.get_output_embeddings())) 
         self.register_buffer("encoder_last_hidden_state", encoder_outputs.last_hidden_state)
-=======
->>>>>>> fcd596c8
 
         # With KV caching, some modules may need to know the current decoding step and beam indices.
         # Getting this information to them can either be done by copying it into buffers, or
@@ -276,22 +273,15 @@
         if not hasattr(self, "poptorch_decoder"):
             wrapper = DecoderWrapper(self.eval(), kwargs["encoder_outputs"])
             decoder_ipu_config = getattr(self, "decoder_ipu_config", self.ipu_config)
-<<<<<<< HEAD
-
-            poptorch_options = decoder_ipu_config.to_options(for_inference=True)
-            poptorch_options.updatableNamedBuffers(["encoder_last_hidden_state"])
-
-            self.poptorch_decoder = poptorch.inferenceModel(wrapper, poptorch_options)
-        
-        del kwargs["encoder_outputs"]
-=======
             if os.getenv("DEBUG_RUN_DECODER_ON_CPU", False):
                 self.poptorch_decoder = wrapper
             else:
-                self.poptorch_decoder = poptorch.inferenceModel(
-                    wrapper, decoder_ipu_config.to_options(for_inference=True)
-                )
->>>>>>> fcd596c8
+                poptorch_options = decoder_ipu_config.to_options(for_inference=True)
+                poptorch_options.updatableNamedBuffers(["encoder_last_hidden_state"])
+
+                self.poptorch_decoder = poptorch.inferenceModel(wrapper, poptorch_options)
+
+        del kwargs["encoder_outputs"]
 
         # This will trigger a compile first time it's ran
         with graph_profile_dir_append("/decoder"):
