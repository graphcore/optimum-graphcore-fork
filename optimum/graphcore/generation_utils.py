--- conflicted
+++ resolved
@@ -305,11 +305,7 @@
     Only returns the logits from the last generated token to reduce IO costs.
     """
 
-<<<<<<< HEAD
-    def __init__(self, pipelined_model, encoder_outputs):
-=======
-    def __init__(self, pipelined_model, use_cache=False):
->>>>>>> ed79dd6d
+    def __init__(self, pipelined_model, encoder_outputs, use_cache=False):
         super().__init__()
         self.pipelined_model = pipelined_model
         self.register_buffer("encoder_last_hidden_state", encoder_outputs.last_hidden_state)
@@ -361,11 +357,7 @@
     def _call_generate(self, *args, generation_step: int, **kwargs):
         t = self._get_generation_step_tensor(generation_step)
         if not hasattr(self, "poptorch_decoder"):
-<<<<<<< HEAD
-            wrapper = DecoderWrapper(self.eval(), kwargs["encoder_outputs"])
-=======
-            wrapper = DecoderWrapper(self.eval(), kwargs.get("use_cache", False))
->>>>>>> ed79dd6d
+            wrapper = DecoderWrapper(self.eval(), encoder_outputs=kwargs["encoder_outputs"], use_cache=kwargs.get("use_cache", False))
             decoder_ipu_config = getattr(self, "decoder_ipu_config", self.ipu_config)
             if os.getenv("DEBUG_RUN_DECODER_ON_CPU", False):
                 self.poptorch_decoder = wrapper
