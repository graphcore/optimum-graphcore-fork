#  Copyright 2021 The HuggingFace Team. All rights reserved.
#
#  Licensed under the Apache License, Version 2.0 (the "License");
#  you may not use this file except in compliance with the License.
#  You may obtain a copy of the License at
#
#      http://www.apache.org/licenses/LICENSE-2.0
#
#  Unless required by applicable law or agreed to in writing, software
#  distributed under the License is distributed on an "AS IS" BASIS,
#  WITHOUT WARRANTIES OR CONDITIONS OF ANY KIND, either express or implied.
#  See the License for the specific language governing permissions and
#  limitations under the License.

import copy
from inspect import signature
from typing import Any, Dict, List, Optional, Tuple, Union

import torch
import torch.nn.functional as F
from torch import nn

import poptorch
from optimum.utils import logging
from transformers import PreTrainedModel

from .ipu_configuration import IncompatibleIPUConfigError, IPUConfig


logger = logging.get_logger(__name__)


<<<<<<< HEAD
class IncompatibleIPUConfigError(Exception):
    """An exception used when an IPU configuration is incompatible with a model"""

    pass


=======
>>>>>>> 89b90a7b
_PRETRAINED_TO_PIPELINED_REGISTRY = {}


def register(transformers_cls=None):
    def wrapper(cls):
        orig_cls = transformers_cls
        if orig_cls is None:
            found = False
            for base_cls in cls.__bases__:
                if base_cls != PipelineMixin:
                    orig_cls = base_cls
                    found = True
                    break
            if not found:
                raise ValueError(f"Was not able to find original transformers class for {cls}")
        _PRETRAINED_TO_PIPELINED_REGISTRY[orig_cls] = cls
        return cls

    return wrapper


def to_pipelined(model: nn.Module, ipu_config: IPUConfig, force: bool = False):
    model_cls = model.__class__
    pipelined_cls = _PRETRAINED_TO_PIPELINED_REGISTRY.get(model_cls, None)
    if pipelined_cls is not None:
        return pipelined_cls.from_transformers(model, ipu_config)
    # If the user defined his/her own model and already subclassed from PipelineMixin. I.e., the model is already pipelined.
    elif isinstance(model, PipelineMixin):
        clone = copy.deepcopy(model)
        clone.ipu_config = copy.deepcopy(ipu_config)
        return clone
    else:
        if force:
            logger.warning(
                f"No pipelined version exists for {model_cls.__name__}, creating it dynamically so it might not work as expected."
            )
            pipelined_cls = type(f"Pipelined{model_cls.__name__}", (model_cls, PipelineMixin), {})
            return pipelined_cls.from_model(model)

        else:
            raise KeyError(f"{model_cls.__name__} pipelined version not found in registry.")


class PipelineMixin:
    @classmethod
    def from_transformers(cls, model: PreTrainedModel, ipu_config: IPUConfig):
        """
        Creates a pipelined version of model from a [`~transformers.PreTrainedModel`] instance.

        Args:
            model ([`~transformers.PreTrainedModel`]):
                The model to convert to a pipelined model.
            ipu_config ([`IPUConfig`]):
                The `IPUConfig` instance of the pipelined model.

        Returns:
            The pipelined version of the model.
        """
        config = copy.deepcopy(model.config)
        pipelined_model = cls(config)
        pipelined_model.load_state_dict(model.state_dict())
        pipelined_model.ipu_config = copy.deepcopy(ipu_config)
        pipelined_model.training = model.training
        return pipelined_model

    @classmethod
    def from_pretrained_transformers(cls, model_name_or_path: str, ipu_config: IPUConfig, *model_args, **kwargs):
        """
        Creates a pipelined version of a model by using the `from_pretrained` function.

        Args:
            model_name_or_path (`str`):
                The model name or path.
            ipu_config ([`IPUConfig`]):
                The `IPUConfig` of the pipelined model.
            model_args (`Tuple[Any]`):
                The positional arguments to use when instantiating the model.
            kwargs (`Dict[str, Any]`):
                The keyword arguments to use when instantiating the model.

        Returns:
            The pipelined model.
        """
        pipelined_model = cls.from_pretrained(model_name_or_path, *model_args, **kwargs)
        pipelined_model.ipu_config = copy.deepcopy(ipu_config)
        return pipelined_model

    @classmethod
    def from_model(cls, model: nn.Module):
        clone = copy.deepcopy(model)
        clone.__class__ = cls
        # Just needed so that .parallelize() does not throw an error
        clone.ipu_config = IPUConfig()
        return clone

    def _has_ipu_config_check(self):
        _ipu_config = getattr(self, "_ipu_config", None)
        if _ipu_config is None:
            raise AttributeError("No IPUConfig was found. Please set the ipu_config attribute")

    @property
    def ipu_config(self):
        """Checks that the model has an [`IPUConfig`] attached, and returns it."""
        self._has_ipu_config_check()
        return self._ipu_config

    @ipu_config.setter
    def ipu_config(self, value: IPUConfig):
        if not isinstance(value, IPUConfig):
            raise TypeError(f"ipu_config must be an instance of IPUConfig, but {type(value)} was provided")
        self._ipu_config = value

    def parallelize(self):
        """Transforms the model to run in an IPU pipeline."""
        self._hooks = []
        self._has_ipu_config_check()
        return self

    def deparallelize(self):
        """
        Undoes the changes to the model done by `parallelize`.
        You should call this function before calling `save_pretrained` so that the `model.state_dict` dictionary is fully compatible with the
        original model.
        """
        # Remove hooks
        if hasattr(self, "_hooks"):
            for h in self._hooks:
                h.remove()
        # Remove poptorch Blocks
        for m in self.modules():
            if m is not self:
                poptorch.removeBlocks(m)
        return self

    def num_parameters(self, only_trainable: bool = False, exclude_embeddings: bool = False) -> int:
        """
        Gets the number of (optionally, trainable or non-embeddings) parameters in the module.

        Args:
            only_trainable (:obj:`bool`, `optional`, defaults to :obj:`False`):
                If `True`, only returns the number of trainable parameters.

            exclude_embeddings (:obj:`bool`, `optional`, defaults to :obj:`False`):
                If `True`, only returns the number of non-embeddings parameters.

        Returns:
            :obj:`int`: The number of parameters.
        """

        # TODO: actually overwrite this to handle SerializedEmbedding.
        if exclude_embeddings:
            embedding_param_names = [
                f"{name}.weight" for name, module_type in self.named_modules() if isinstance(module_type, nn.Embedding)
            ]
            non_embedding_parameters = [
                parameter for name, parameter in self.named_parameters() if name not in embedding_param_names
            ]
            return sum(p.numel() for p in non_embedding_parameters if p.requires_grad or not only_trainable)
        else:
            return sum(p.numel() for p in self.parameters() if p.requires_grad or not only_trainable)


def _expand_layers_per_ipu_wildcard(
    ipu_config: IPUConfig, target_number_of_layers: Optional[Union[int, List]] = None
) -> List[int]:
    """
    Expands any wildcard values in `layers_per_ipu` of the IPU configuration.

    For example, if we have:
    ```
    layers_per_ipu = [-1, -1]
    target_number_of_layers = 9
    ```
    this function will expand the wildcard values to `layers_per_ipu = [4, 5]`

    Args:
    ipu_config ([`IPUConfig`]):
        The `IPUConfig` instance of the model.

    target_number_of_layers (:obj:`int` or `List[int]`, `optional`):
        The total number of target layers.

    Returns:
        :obj:`List[int]`: The `layers_per_ipu` with wildcards replaced by the number of layers per IPU.
    """
    layers_per_ipu = copy.deepcopy(ipu_config.layers_per_ipu)
    ipus_per_replica = ipu_config.ipus_per_replica

    # Check inputs are valid
    if not all(isinstance(n, int) and n >= -1 for n in layers_per_ipu):
        raise IncompatibleIPUConfigError("Invalid values in layers_per_ipu. " f"layers_per_ipu={layers_per_ipu}")
    if ipus_per_replica < 1:
        raise IncompatibleIPUConfigError("Invalid value for ipus_per_replica. " f"ipus_per_replica={ipus_per_replica}")

    if target_number_of_layers is not None:
        if not isinstance(target_number_of_layers, int):
            target_number_of_layers = len(target_number_of_layers)

        # if ipus_per_replica is 1, then put everything on IPU0, ignoring layers_per_ipu
        if ipus_per_replica == 1:
            return [target_number_of_layers]

        elif ipus_per_replica > 1:
            # default/wildcards - split layers evenly over all ipus
            if layers_per_ipu in ([-1], [-1] * ipus_per_replica):
                quotient, remainder = divmod(target_number_of_layers, ipus_per_replica)
                layers_per_ipu = [quotient] * ipus_per_replica
                if remainder > 0:
                    # add any remainder layers to last wildcard IPU
                    layers_per_ipu[-1] += remainder

            # combination of wildcards and integers
            elif -1 in layers_per_ipu and len(layers_per_ipu) == ipus_per_replica:
                wildcard_idxs = [idx for idx, v in enumerate(layers_per_ipu) if v == -1]
                num_wildcard_ipus = len(wildcard_idxs)
                # wildcard_layers = target_num_layers - num_non_wildcard_layers
                num_wildcard_layers = target_number_of_layers - sum([l for l in layers_per_ipu if l != -1])
                quotient, remainder = divmod(num_wildcard_layers, num_wildcard_ipus)
                for idx in wildcard_idxs:
                    layers_per_ipu[idx] = quotient
                if remainder > 0:
                    # add any remainder layers to last wildcard IPU
                    layers_per_ipu[wildcard_idxs[-1]] += remainder

            elif len(layers_per_ipu) != ipus_per_replica:
                raise IncompatibleIPUConfigError(
                    "layers_per_ipu has non-default value set, but its length does not match ipus_per_replica. "
                    f"layers_per_ipu={layers_per_ipu}, ipus_per_replica={ipus_per_replica}. "
                )
            # no wildcards used
            elif sum(layers_per_ipu) != target_number_of_layers:
                raise IncompatibleIPUConfigError(
                    "layers_per_ipu does not define the correct number of layers for the current model."
                    " The current IPU Config specifies IPU assignments for "
                    f"{sum(layers_per_ipu)} layers but there are {target_number_of_layers} layers "
                    f"in the model. layers_per_ipu={layers_per_ipu}"
                )
    return layers_per_ipu


def split_encoder_decoder_ipu_config(
    ipu_config: IPUConfig, num_encoder_layers: int, num_decoder_layers: int
) -> List[IPUConfig]:
    """
    Splits  an `IPUConfig` instance for an encoder-decoder model into a configuration for the encoder part and a configuration for the decoder part.

    It also splits `layers_per_ipu` into two given the numbers of encoder and decoder layers.

    Example:
    ```
    >> ipu_config = IPUConfig(layers_per_ipu=[12, 12], ipus_per_replica=2)
    >> encoder_ipu_config, decoder_ipu_config = split_encoder_decoder_ipu_config(ipu_config, 12, 12)

    >> encoder_ipu_config
    => IPUConfig(layers_ler_ipu=[12], ipus_per_replica=1)

    >> decoder_ipu_config
    => IPUConfig(layers_ler_ipu=[12], ipus_per_replica=1)
    ```

    Args:
        ipu_config:
            The `IPUConfig` instance for the the whole encoder-decoder model.
        num_encoder_layers:
            The number of encoder layers in the model.
        num_decoder_layers:
            The number of decoder layers in the model.

    Returns:
        The configuration for the encoder part, `encoder_ipu_config`, and the configuration for the decoder part, `decoder_ipu_config`.
    """
    # Need at least two IPUs to do the split
    if ipu_config.ipus_per_replica < 2:
        raise IncompatibleIPUConfigError(
            "Need ipus_per_replica to be at least 2 to split ipu_config into encoder and decoder configs"
        )

    ipu_configs = {name: copy.deepcopy(ipu_config) for name in ["encoder", "decoder"]}

    # Split layers_per_ipu between the given num layers
    layers_per_ipu = _expand_layers_per_ipu_wildcard(ipu_config, num_encoder_layers + num_decoder_layers)
    cumsum = [sum(layers_per_ipu[: i + 1]) for i in range(len(layers_per_ipu))]
    try:
        cut = [i + 1 for i, c in enumerate(cumsum) if c == num_encoder_layers]
        # Choose the cut index that's the highest power of 2
        cut = max([num for num in cut if num & (num - 1) == 0])
    except:
        raise IncompatibleIPUConfigError(
            f"Unable to find a valid split of ipu_config.layers_per_ipu\n"
            "Arguments: \n"
            f"\tipu_config.layers_per_ipu={ipu_config.layers_per_ipu}\n"
            f"\tnum_encoder_layers={num_encoder_layers}\n"
            f"\tnum_decoder_layers={num_decoder_layers}\n"
            "Possible causes: \n"
            "Encoder and decoder layers cannot be placed on the same IPUs.\n"
            "The encoder and decoder layers_per_ipu splits each need a number of devices that's a power of 2."
        )
    ipu_configs["encoder"].layers_per_ipu = layers_per_ipu[:cut]
    ipu_configs["decoder"].layers_per_ipu = layers_per_ipu[cut:]

    # Modify the ipus_per_replica
    ipu_configs["encoder"].ipus_per_replica = len(ipu_configs["encoder"].layers_per_ipu)
    ipu_configs["decoder"].ipus_per_replica = len(ipu_configs["decoder"].layers_per_ipu)

    # Split matmul_proportion between the given num layers
    matmul_proportion = ipu_config.matmul_proportion
    if isinstance(matmul_proportion, list):
        ipu_configs["encoder"].matmul_proportion = matmul_proportion[:cut]
        ipu_configs["decoder"].matmul_proportion = matmul_proportion[cut:]

    return ipu_configs.values()


def get_layer_ipu(ipu_config: IPUConfig, target_number_of_layers: Optional[Union[int, List]] = None) -> List[int]:
    layers_per_ipu = _expand_layers_per_ipu_wildcard(ipu_config, target_number_of_layers)

    # List of the IPU Id for each layer
    layer_ipu: List[int] = []
    for ipu, n_layers in enumerate(layers_per_ipu):
        layer_ipu += [ipu] * n_layers

    return layer_ipu


def recomputation_checkpoint(module: nn.Module) -> torch.utils.hooks.RemovableHandle:
    """Annotates the output of a module to be checkpointed instead of
    recomputed."""

    def recompute_outputs(module, inputs, outputs):
        if isinstance(outputs, torch.Tensor):
            return poptorch.recomputationCheckpoint(outputs)
        elif isinstance(outputs, tuple):
            return tuple(poptorch.recomputationCheckpoint(y) for y in outputs)

    return module.register_forward_hook(recompute_outputs)


def outline_attribute(module: nn.Module, value: str):
    """Adds an attribute to a module. This attribute will be used
    when comparing operation equivalence in outlining.

    For example:

    ```
    layer1 = nn.Linear(...)
    layer2 = nn.Linear(...)
    layer3 = nn.Linear(...)
    layer4 = nn.Linear(...)
    outline_attribute(layer1, "A")
    outline_attribute(layer2, "A")
    outline_attribute(layer3, "B")
    ```

    The code for `layer1` can be reused for `layer2`, but
    it can't be used for `layer3` or `layer4`.
    """
    context = poptorch.Attribute(__outline={"layer": value})

    def enable(*args):
        context.__enter__()

    def disable(*args):
        context.__exit__(None, None, None)

    handles = []
    handles.append(module.register_forward_pre_hook(enable))
    handles.append(module.register_forward_hook(disable))
    return handles


class SerializedEmbedding(nn.Module):
    """
    Wrapper for an `nn.Embedding` layer that performs the embedding look-up into
    smaller serialized steps in order to reduce memory in the embedding gradient
    calculation.

    Args:
        embedding:
            An `nn.Embedding` instance to wrap.
        serialization_factor:
            The number of serialized embedding look-ups.
    """

    def __init__(self, embedding: nn.Embedding, serialization_factor: int):
        super().__init__()
        self.serialization_factor = serialization_factor
        self.num_embeddings = embedding.num_embeddings

        # Num embeddings should be divisible by the serialization factor
        assert self.num_embeddings % self.serialization_factor == 0
        self.split_size = self.num_embeddings // self.serialization_factor

        freeze = not embedding.weight.requires_grad
        self.split_embeddings = nn.ModuleList(
            [
                nn.Embedding.from_pretrained(
                    embedding.weight[i * self.split_size : (i + 1) * self.split_size, :].detach(),
                    freeze=freeze,
                    padding_idx=embedding.padding_idx if i == 0 else None,
                )
                for i in range(self.serialization_factor)
            ]
        )

    def deserialize(self):
        """
        Deserialize the internal wrapped embedding layer and return it as an
        `nn.Embedding` object.

        Returns:
            An `nn.Embedding` layer.
        """

        freeze = not self.split_embeddings[0].weight.requires_grad
        return nn.Embedding.from_pretrained(
            torch.vstack([l.weight for l in self.split_embeddings]), padding_idx=0, freeze=freeze
        )

    def forward(self, indices):
        # iterate through the splits
        x_sum = None
        for i in range(self.serialization_factor):
            # mask out the indices not in this split
            split_indices = indices - i * self.split_size
            mask = (split_indices >= 0) * (split_indices < self.split_size)
            mask = mask.detach()
            split_indices *= mask

            # do the embedding lookup
            x = self.split_embeddings[i](split_indices)

            # multiply the output by mask
            x *= mask.unsqueeze(-1)

            # add to partial
            if x_sum is not None:
                x_sum += x
            else:
                x_sum = x
        return x_sum


class SerializedLinear(nn.Linear):
    """
    Exactly equivalent to `nn.Linear` layer, but with the matrix multiplication replaced with
    a serialized matrix multiplication: `poptorch.serializedMatMul`.
    The matrix multiplication is split into separate smaller multiplications, calculated one after the other,
    to reduce the memory requirements of the multiplication and its gradient calculation.

    Args:
        in_features:
            Size of each input sample
        out_features:
            Size of each output sample
        factor:
            Number of serialized multiplications. Must be a factor of
            the dimension to serialize on.
        bias: If set to `False`, the layer will not learn an additive bias.
            Default: `True`.
        mode: The dimension of the matmul to serialize on.
            For matrix A (m by n) multiplied by matrix B (n by p).
            * InputChannels: Split across the input channels (dimension m).
            * ReducingDim: Split across the reducing dimension (n).
            * OutputChannels: Split across the output channels (dimension p).
            * Disabled: Same as an ordinary matrix multiplication.
    """

    def __init__(
        self,
        in_features,
        out_features,
        factor,
        bias=False,
        mode=poptorch.MatMulSerializationMode.OutputChannels,
    ):
        super().__init__(in_features, out_features, bias)
        self.mode = mode
        self.factor = factor

    def forward(self, x):
        if not self.training:
            output = super().forward(x)
        else:
            output = poptorch.serializedMatMul(x, self.weight.t(), self.mode, self.factor)
            if self.bias is not None:
                output += self.bias
        return output


class SharedEmbedding(nn.Module):
    """
    Wrapper around the shared embedding between the encoder and the decoder stacks.

    Attributes:
        shared:
            The shared embedding layer.
    """

    def __init__(self, shared: nn.Embedding):
        super().__init__()
        self.shared = shared

    def _combine_inputs(self, input_ids: torch.Tensor, decoder_input_ids: torch.Tensor) -> Tuple[int, torch.Tensor]:
        idx = input_ids.size(1)
        return idx, torch.cat([input_ids, decoder_input_ids], dim=1)

    def _separate_inputs(self, idx: int, embeds: torch.Tensor) -> Tuple[torch.Tensor, torch.Tensor]:
        return embeds[:, :idx, :], embeds[:, idx:, :]

    def forward(
        self,
        input_ids: torch.Tensor,
        decoder_input_ids: torch.Tensor,
        encoder_embed_scale: Optional[float] = None,
        decoder_embed_scale: Optional[float] = None,
    ) -> Tuple[torch.Tensor, torch.Tensor]:
        # TODO: use this once the TiedGather pattern issue is solved.
        # encoder_inputs_embeds, decoder_inputs_embeds = None, None
        # if input_ids is not None and encoder_embed_scale is not None:
        #     encoder_inputs_embeds = self.shared(input_ids) * encoder_embed_scale
        # if decoder_input_ids is not None and decoder_embed_scale is not None:
        #     decoder_inputs_embeds = self.shared(decoder_input_ids) * decoder_embed_scale
        # combined, n1, n2 = self._combine_inputs(input_ids, decoder_input_ids)
        # encoder_inputs_embeds, decoder_inputs_embeds = self._separate_inputs(self.shared(combined), n1, n2)
        encoder_inputs_embeds, decoder_inputs_embeds = None, None
        if input_ids is None:
            # call on decoder_input_ids only
            decoder_inputs_embeds = self.shared(decoder_input_ids)
        elif decoder_input_ids is None:
            # call on input_ids only
            encoder_inputs_embeds = self.shared(input_ids)
        else:
            # Call on the combined case
            # This case is assuming input_ids and decoder_input_ids are not None
            idx, combined = self._combine_inputs(input_ids, decoder_input_ids)
            encoder_inputs_embeds, decoder_inputs_embeds = self._separate_inputs(idx, self.shared(combined))

        if encoder_embed_scale:
            encoder_inputs_embeds = encoder_inputs_embeds * encoder_embed_scale
        if decoder_embed_scale:
            decoder_inputs_embeds = decoder_inputs_embeds * decoder_embed_scale

        return encoder_inputs_embeds, decoder_inputs_embeds


class OnehotGather(nn.Module):
    """
    Gathers selected indices from a tensor by transforming the list of indices
    into a one-hot matrix and then multiplying the tensor by that matrix.
    """

    def forward(self, sequence, positions):
        """
        Gathers the vectors at the specific positions over a batch.
        """
        num_classes = int(sequence.shape[1])
        one_hot_positions = F.one_hot(positions, num_classes).to(dtype=sequence.dtype)
        return torch.matmul(one_hot_positions.detach(), sequence)<|MERGE_RESOLUTION|>--- conflicted
+++ resolved
@@ -30,15 +30,6 @@
 logger = logging.get_logger(__name__)
 
 
-<<<<<<< HEAD
-class IncompatibleIPUConfigError(Exception):
-    """An exception used when an IPU configuration is incompatible with a model"""
-
-    pass
-
-
-=======
->>>>>>> 89b90a7b
 _PRETRAINED_TO_PIPELINED_REGISTRY = {}
 
 
